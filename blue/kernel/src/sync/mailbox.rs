use crate::{
    allocator::{rt_free, rt_malloc},
    clock::rt_tick_get,
    cpu::Cpu,
<<<<<<< HEAD
    error::Error,
=======
    error::{code, Error},
>>>>>>> 30502ef3
    impl_kobject, list_head_for_each,
    object::*,
    print, println,
    rt_bindings::{
        rt_debug_not_in_interrupt, rt_debug_scheduler_available, rt_err_t, rt_int32_t, rt_object,
        rt_object_hook_call, rt_size_t, rt_ubase_t, rt_uint32_t, rt_uint8_t, RT_EFULL, RT_EINTR,
        RT_EINVAL, RT_ENOMEM, RT_EOK, RT_ERROR, RT_ETIMEOUT, RT_EVENT_FLAG_AND, RT_INTERRUPTIBLE,
        RT_IPC_CMD_RESET, RT_IPC_FLAG_FIFO, RT_IPC_FLAG_PRIO, RT_KILLABLE, RT_MB_ENTRY_MAX,
        RT_TIMER_CTRL_SET_TIME, RT_UNINTERRUPTIBLE,
    },
    sync::ipc_common::*,
    thread::RtThread,
};
use blue_infra::list::doubly_linked_list::ListHead;
#[allow(unused_imports)]
use core::{
    cell::UnsafeCell,
    ffi,
    ffi::{c_char, c_void},
    marker::PhantomPinned,
    mem,
    mem::MaybeUninit,
    ptr::null_mut,
};

use crate::alloc::boxed::Box;
use core::pin::Pin;
use kernel::{fmt, str::CString};

use pinned_init::*;

#[pin_data(PinnedDrop)]
pub struct KMailbox {
    #[pin]
    raw: UnsafeCell<RtMailbox>,
    #[pin]
    pin: PhantomPinned,
}

unsafe impl Send for KMailbox {}
unsafe impl Sync for KMailbox {}

#[pinned_drop]
impl PinnedDrop for KMailbox {
    fn drop(self: Pin<&mut Self>) {
        unsafe {
            (*self.raw.get()).detach();
        }
    }
}

impl KMailbox {
    pub fn new(size: usize) -> Pin<Box<Self>> {
        fn init_raw(size: usize) -> impl PinInit<UnsafeCell<RtMailbox>> {
            let init = move |slot: *mut UnsafeCell<RtMailbox>| {
                let slot: *mut RtMailbox = slot.cast();
                unsafe {
                    let cur_ref = &mut *slot;

                    if let Ok(s) = CString::try_from_fmt(fmt!("{:p}", slot)) {
                        cur_ref.init_new_storage(
                            s.as_ptr() as *const i8,
                            size,
                            RT_IPC_FLAG_PRIO as u8,
                        );
                    } else {
                        let default = "default";
                        cur_ref.init_new_storage(
                            default.as_ptr() as *const i8,
                            size,
                            RT_IPC_FLAG_PRIO as u8,
                        );
                    }
                }
                Ok(())
            };
            unsafe { pin_init_from_closure(init) }
        }

        Box::pin_init(pin_init!(Self {
            raw<-init_raw(size),
            pin: PhantomPinned,
        }))
        .unwrap()
    }

    pub fn send(&self, set: usize) -> Result<(), Error> {
        let result = unsafe { (*self.raw.get()).send(set) };
        if result == RT_EOK as rt_err_t {
            Ok(())
        } else {
            Err(Error::from_errno(result))
        }
    }

    pub fn receive(&self, timeout: i32) -> Result<usize, Error> {
        let mut retmsg = 0 as usize;
        let result = unsafe { (*self.raw.get()).receive(&mut retmsg, timeout) };
        if result == RT_EOK as rt_err_t {
            Ok(retmsg)
        } else {
            Err(Error::from_errno(result))
        }
    }
}

/// Mailbox raw structure
#[repr(C)]
#[pin_data(PinnedDrop)]
pub struct RtMailbox {
    /// Inherit from IPCObject
    #[pin]
    pub(crate) parent: IPCObject,
    /// Message pool buffer of mailbox
    pub(crate) msg_pool: *mut u8,
    /// Message pool buffer size
    pub(crate) size: u16,
    /// Index of messages in message pool
    pub(crate) entry: u16,
    /// Input offset of the message buffer
    pub(crate) in_offset: u16,
    /// Output offset of the message buffer
    pub(crate) out_offset: u16,
    /// Sender thread suspended on this mailbox
    #[pin]
    pub(crate) suspend_sender_thread: ListHead,
}

impl_kobject!(RtMailbox);

#[pinned_drop]
impl PinnedDrop for RtMailbox {
    fn drop(self: Pin<&mut Self>) {
        let this_mb = unsafe { Pin::get_unchecked_mut(self) };

        unsafe {
            if !this_mb.msg_pool.is_null() {
                rt_free(this_mb.msg_pool as *mut ffi::c_void);
            }
        }
    }
}

impl RtMailbox {
    #[inline]
    pub fn new(name: [i8; NAME_MAX], size: usize, flag: u8) -> impl PinInit<Self> {
        assert!((flag == RT_IPC_FLAG_FIFO as u8) || (flag == RT_IPC_FLAG_PRIO as u8));

        rt_debug_not_in_interrupt!();

        pin_init!(Self {
            parent<-IPCObject::new(ObjectClassType::ObjectClassMailBox as u8, name, flag),
            msg_pool: unsafe{ rt_malloc(size * mem::size_of::<usize>()) as *mut u8 },
            size: size as u16,
            entry: 0,
            in_offset: 0,
            out_offset: 0,
            suspend_sender_thread<-ListHead::new()
        })
    }
    #[inline]
    pub fn init(&mut self, name: *const i8, msg_pool: *mut u8, size: usize, flag: u8) {
        assert!((flag == RT_IPC_FLAG_FIFO as u8) || (flag == RT_IPC_FLAG_PRIO as u8));

        self.parent
            .init(ObjectClassType::ObjectClassMailBox as u8, name, flag);

        self.msg_pool = msg_pool;
        self.size = size as u16;
        self.entry = 0;
        self.in_offset = 0;
        self.out_offset = 0;

        unsafe {
            let _ = ListHead::new().__pinned_init(&mut self.suspend_sender_thread as *mut ListHead);
        }
    }

    #[inline]
    pub fn detach(&mut self) {
        assert_eq!(self.type_name(), ObjectClassType::ObjectClassMailBox as u8);
        assert!(self.is_static_kobject());

        self.parent.wake_all();
        IPCObject::resume_all_threads(&mut self.suspend_sender_thread);
        self.parent.parent.detach();
    }

    #[inline]
    pub fn init_new_storage(&mut self, name: *const i8, size: usize, flag: u8) -> i32 {
        self.parent
            .init(ObjectClassType::ObjectClassMailBox as u8, name, flag);

        self.size = size as u16;
        // SAFETY: Ensure the alloc is successful
        unsafe {
            self.msg_pool = rt_malloc(size * mem::size_of::<usize>()) as *mut u8;
        }
        if self.msg_pool.is_null() {
            return -(RT_ENOMEM as i32);
        }

        self.entry = 0;
        self.in_offset = 0;
        self.out_offset = 0;

        unsafe {
            let _ = ListHead::new().__pinned_init(&mut self.suspend_sender_thread as *mut ListHead);
        }

        RT_EOK as i32
    }

    #[inline]
    pub fn new_raw(name: *const i8, size: usize, flag: u8) -> *mut Self {
        let mailbox = Box::pin_init(RtMailbox::new(char_ptr_to_array(name), size, flag));
        match mailbox {
            Ok(mb) => unsafe { Box::leak(Pin::into_inner_unchecked(mb)) },
            Err(_) => return null_mut(),
        }
    }

    #[inline]
    pub fn delete_raw(&mut self) {
        assert_eq!(self.type_name(), ObjectClassType::ObjectClassMailBox as u8);
        assert!(!self.is_static_kobject());

        rt_debug_not_in_interrupt!();

        self.parent.wake_all();
        IPCObject::resume_all_threads(&mut self.suspend_sender_thread);
        // SAFETY: null protection
        unsafe {
            if !self.msg_pool.is_null() {
                rt_free(self.msg_pool as *mut ffi::c_void);
            }
        }
        self.parent.parent.delete();
    }

    fn send_wait_internal(&mut self, value: usize, timeout: i32, suspend_flag: u32) -> i32 {
        let mut timeout = timeout;
        #[allow(unused_variables)]
        let scheduler = timeout != 0;
        rt_debug_scheduler_available!(scheduler);

        let mut tick_delta = 0;
        let thread_ptr = crate::current_thread_ptr!();
        if thread_ptr.is_null() {
            return -(RT_ERROR as i32);
        }

        // SAFETY: thread_ptr is null checked
        let thread = unsafe { &mut *thread_ptr };

        unsafe {
            rt_object_hook_call!(
                rt_object_put_hook,
                &mut self.parent.parent as *mut KObjectBase as *mut rt_object
            );
        }

        self.parent.lock();

        if self.entry == self.size && timeout == 0 {
            self.parent.unlock();
            return -(RT_EFULL as i32);
        }

        while self.entry == self.size {
<<<<<<< HEAD
            thread.error = -(RT_EINTR as i32);
=======
            thread.error = code::EINTR;
>>>>>>> 30502ef3

            if timeout == 0 {
                self.parent.unlock();

                return -(RT_EFULL as i32);
            }

            let ret = IPCObject::suspend_thread(
                &mut self.suspend_sender_thread,
                thread_ptr,
                self.parent.flag,
                suspend_flag as u32,
            );

            if ret != RT_EOK as i32 {
                self.parent.unlock();
                return ret;
            }

            if timeout > 0 {
                tick_delta = rt_tick_get();

                thread.thread_timer.timer_control(
                    RT_TIMER_CTRL_SET_TIME as u32,
                    (&mut timeout) as *mut i32 as *mut c_void,
                );
                thread.thread_timer.start();
            }

            self.parent.unlock();

            Cpu::get_current_scheduler().do_task_schedule();

<<<<<<< HEAD
            if thread.error != RT_EOK as i32 {
                return thread.error;
=======
            if thread.error != code::EOK {
                return thread.error.to_errno();
>>>>>>> 30502ef3
            }

            self.parent.lock();

            if timeout > 0 {
                tick_delta = rt_tick_get() - tick_delta;
                timeout -= tick_delta as i32;
                if timeout < 0 {
                    timeout = 0;
                }
            }
        }

        // SAFETY: msg_pool is not null and offset is within the range
        unsafe { *((self.msg_pool as *mut usize).offset(self.in_offset as isize)) = value };

        self.in_offset += 1;
        if self.in_offset >= self.size {
            self.in_offset = 0;
        }

        if self.entry < RT_MB_ENTRY_MAX as u16 {
            self.entry += 1;
        } else {
            self.parent.unlock();
            return -(RT_EFULL as i32);
        }

        if self.parent.has_waiting() {
            self.parent.wake_one();

            self.parent.unlock();

            Cpu::get_current_scheduler().do_task_schedule();

            return RT_EOK as i32;
        }

        self.parent.unlock();

        return RT_EOK as i32;
    }

    pub fn send_wait(&mut self, value: usize, timeout: i32) -> i32 {
        self.send_wait_internal(value, timeout, RT_UNINTERRUPTIBLE as u32)
    }

    pub fn send_wait_interruptible(&mut self, value: usize, timeout: i32) -> i32 {
        self.send_wait_internal(value, timeout, RT_INTERRUPTIBLE as u32)
    }

    pub fn send_wait_killable(&mut self, value: usize, timeout: i32) -> i32 {
        self.send_wait_internal(value, timeout, RT_KILLABLE as u32)
    }

    pub fn send(&mut self, value: usize) -> i32 {
        self.send_wait(value, 0)
    }

    pub fn send_interruptible(&mut self, value: usize) -> i32 {
        self.send_wait_interruptible(value, 0)
    }

    pub fn send_killable(&mut self, value: usize) -> i32 {
        self.send_wait_killable(value, 0)
    }

    pub fn urgent(&mut self, value: usize) -> i32 {
        assert_eq!(self.type_name(), ObjectClassType::ObjectClassMailBox as u8);

        // SAFETY： hook and memory operation should be ensured safe
        unsafe {
            rt_object_hook_call!(
                rt_object_put_hook,
                &mut self.parent.parent as *mut KObjectBase as *mut rt_object
            );
        }

        self.parent.lock();

        if self.entry == self.size {
            self.parent.unlock();
            return -(RT_EFULL as i32);
        }

        if self.out_offset > 0 {
            self.out_offset -= 1;
        } else {
            self.out_offset = self.size - 1;
        }

        // SAFETY： msg_pool is not null and offset is within the range
        unsafe {
            *((self.msg_pool as *mut usize).offset(self.out_offset as isize)) = value;
        }

        self.entry += 1;

        if self.parent.has_waiting() {
            self.parent.wake_one();

            self.parent.unlock();

            Cpu::get_current_scheduler().do_task_schedule();

            return RT_EOK as i32;
        }

        self.parent.unlock();

        RT_EOK as i32
    }

    fn receive_internal(&mut self, value: &mut usize, timeout: i32, suspend_flag: u32) -> i32 {
        assert_eq!(self.type_name(), ObjectClassType::ObjectClassMailBox as u8);

        let mut timeout = timeout;
        #[allow(unused_variables)]
        let scheduler = timeout != 0;
        rt_debug_scheduler_available!(scheduler);

        let mut tick_delta = 0;

        let thread = unsafe { crate::current_thread!().unwrap().as_mut() };
        // SAFETY： hook and memory operation should be ensured safe
        unsafe {
            rt_object_hook_call!(
                rt_object_trytake_hook,
                &mut self.parent.parent as *mut KObjectBase as *mut rt_object
            );

            self.parent.lock();

            if self.entry == 0 && timeout == 0 {
                self.parent.unlock();
                return -(RT_ETIMEOUT as i32);
            }

            while self.entry == 0 {
<<<<<<< HEAD
                (*thread).error = -(RT_EINTR as i32);

                if timeout == 0 {
                    self.parent.unlock();
                    (*thread).error = -(RT_ETIMEOUT as i32);
=======
                (*thread).error = code::EINTR;

                if timeout == 0 {
                    self.parent.unlock();
                    (*thread).error = code::ETIMEOUT;
>>>>>>> 30502ef3

                    return -(RT_ETIMEOUT as i32);
                }

                let ret = self
                    .parent
                    .wait(thread, self.parent.flag, suspend_flag as u32);
                if ret != RT_EOK as i32 {
                    self.parent.unlock();
                    return ret;
                }

                if timeout > 0 {
                    tick_delta = rt_tick_get();

                    (*thread).thread_timer.timer_control(
                        RT_TIMER_CTRL_SET_TIME as u32,
                        (&mut timeout) as *mut i32 as *mut c_void,
                    );
                    (*thread).thread_timer.start();
                }

                self.parent.unlock();

                Cpu::get_current_scheduler().do_task_schedule();

<<<<<<< HEAD
                if (*thread).error != RT_EOK as i32 {
                    return (*thread).error;
=======
                if (*thread).error != code::EOK {
                    return (*thread).error.to_errno();
>>>>>>> 30502ef3
                }

                self.parent.lock();

                if timeout > 0 {
                    tick_delta = rt_tick_get() - tick_delta;
                    timeout -= tick_delta as i32;
                    if timeout < 0 {
                        timeout = 0;
                    }
                }
            }

            *value = *((self.msg_pool as *mut usize).offset(self.out_offset as isize));

            self.out_offset += 1;
            if self.out_offset >= self.size {
                self.out_offset = 0;
            }

            if self.entry > 0 {
                self.entry -= 1;
            }

            if !self.suspend_sender_thread.is_empty() {
                IPCObject::resume_thread(&mut self.suspend_sender_thread);

                self.parent.unlock();

                rt_object_hook_call!(
                    rt_object_take_hook,
                    &mut self.parent.parent as *mut KObjectBase as *mut rt_object
                );

                Cpu::get_current_scheduler().do_task_schedule();

                return RT_EOK as i32;
            }

            self.parent.unlock();

            rt_object_hook_call!(
                rt_object_take_hook,
                &mut self.parent.parent as *mut KObjectBase as *mut rt_object
            );

            RT_EOK as i32
        }
    }

    pub fn receive(&mut self, value: &mut usize, timeout: i32) -> i32 {
        self.receive_internal(value, timeout, RT_UNINTERRUPTIBLE)
    }

    pub fn receive_interruptible(&mut self, value: &mut usize, timeout: i32) -> i32 {
        self.receive_internal(value, timeout, RT_INTERRUPTIBLE)
    }

    pub fn receive_killable(&mut self, value: &mut usize, timeout: i32) -> i32 {
        self.receive_internal(value, timeout, RT_KILLABLE)
    }

    pub fn control(&mut self, cmd: i32, _arg: *mut core::ffi::c_void) -> i32 {
        assert_eq!(self.type_name(), ObjectClassType::ObjectClassMailBox as u8);

        if cmd == RT_IPC_CMD_RESET as i32 {
            self.parent.lock();

            self.parent.wake_all();
            IPCObject::resume_all_threads(&mut self.suspend_sender_thread);

            self.entry = 0;
            self.in_offset = 0;
            self.out_offset = 0;

            self.parent.unlock();

            Cpu::get_current_scheduler().do_task_schedule();

            return RT_EOK as i32;
        }

        RT_EOK as i32
    }
}

#[cfg(feature = "RT_USING_MAILBOX")]
#[no_mangle]
pub unsafe extern "C" fn rt_mb_init(
    mb: *mut RtMailbox,
    name: *const core::ffi::c_char,
    msgpool: *mut core::ffi::c_void,
    size: rt_size_t,
    flag: rt_uint8_t,
) -> rt_err_t {
    assert!(!mb.is_null());

    (*mb).init(name, msgpool as *mut u8, size as usize, flag);

    RT_EOK as rt_err_t
}

#[cfg(feature = "RT_USING_MAILBOX")]
#[no_mangle]
pub unsafe extern "C" fn rt_mb_detach(mb: *mut RtMailbox) -> rt_err_t {
    assert!(!mb.is_null());

    (*mb).detach();

    return RT_EOK as rt_err_t;
}

#[cfg(all(feature = "RT_USING_MAILBOX", feature = "RT_USING_HEAP"))]
#[no_mangle]
pub unsafe extern "C" fn rt_mb_create(
    name: *const core::ffi::c_char,
    size: rt_size_t,
    flag: rt_uint8_t,
) -> *mut RtMailbox {
    RtMailbox::new_raw(name, size as usize, flag)
}

#[cfg(all(feature = "RT_USING_MAILBOX", feature = "RT_USING_HEAP"))]
#[no_mangle]
pub unsafe extern "C" fn rt_mb_delete(mb: *mut RtMailbox) -> rt_err_t {
    assert!(!mb.is_null());

    (*mb).delete_raw();

    RT_EOK as rt_err_t
}

#[cfg(feature = "RT_USING_MAILBOX")]
#[no_mangle]
pub unsafe extern "C" fn rt_mb_send_wait(
    mb: *mut RtMailbox,
    value: rt_ubase_t,
    timeout: rt_int32_t,
) -> rt_err_t {
    assert!(!mb.is_null());
    (*mb).send_wait(value as usize, timeout) as rt_err_t
}

#[cfg(feature = "RT_USING_MAILBOX")]
#[no_mangle]
pub unsafe extern "C" fn rt_mb_send_wait_interruptible(
    mb: *mut RtMailbox,
    value: rt_ubase_t,
    timeout: rt_int32_t,
) -> rt_err_t {
    assert!(!mb.is_null());
    (*mb).send_wait_interruptible(value as usize, timeout) as rt_err_t
}

#[cfg(feature = "RT_USING_MAILBOX")]
#[no_mangle]
pub unsafe extern "C" fn rt_mb_send_wait_killable(
    mb: *mut RtMailbox,
    value: rt_ubase_t,
    timeout: rt_int32_t,
) -> rt_err_t {
    assert!(!mb.is_null());
    (*mb).send_wait_killable(value as usize, timeout) as rt_err_t
}

#[cfg(feature = "RT_USING_MAILBOX")]
#[no_mangle]
pub unsafe extern "C" fn rt_mb_send(mb: *mut RtMailbox, value: ffi::c_ulong) -> rt_err_t {
    assert!(!mb.is_null());
    (*mb).send(value as usize) as rt_err_t
}

#[cfg(feature = "RT_USING_MAILBOX")]
#[no_mangle]
pub unsafe extern "C" fn rt_mb_send_interruptible(
    mb: *mut RtMailbox,
    value: ffi::c_ulong,
) -> rt_err_t {
    assert!(!mb.is_null());
    (*mb).send_interruptible(value as usize) as rt_err_t
}

#[cfg(feature = "RT_USING_MAILBOX")]
#[no_mangle]
pub unsafe extern "C" fn rt_mb_send_killable(mb: *mut RtMailbox, value: ffi::c_ulong) -> rt_err_t {
    assert!(!mb.is_null());
    (*mb).send_killable(value as usize) as rt_err_t
}

#[cfg(feature = "RT_USING_MAILBOX")]
#[no_mangle]
pub unsafe extern "C" fn rt_mb_urgent(mb: *mut RtMailbox, value: ffi::c_ulong) -> rt_err_t {
    assert!(!mb.is_null());
    (*mb).urgent(value as usize) as rt_err_t
}

#[cfg(feature = "RT_USING_MAILBOX")]
#[no_mangle]
pub unsafe extern "C" fn rt_mb_recv(
    mb: *mut RtMailbox,
    value: *mut ffi::c_ulong,
    timeout: rt_int32_t,
) -> rt_err_t {
    assert!(!mb.is_null());
    let mut receive_val = 0usize;
    let ret_val = (*mb).receive(&mut receive_val, timeout) as rt_err_t;
    *value = receive_val as ffi::c_ulong;
    ret_val
}

#[cfg(feature = "RT_USING_MAILBOX")]
#[no_mangle]
pub unsafe extern "C" fn rt_mb_recv_interruptible(
    mb: *mut RtMailbox,
    value: *mut ffi::c_ulong,
    timeout: rt_int32_t,
) -> rt_err_t {
    assert!(!mb.is_null());
    let mut receive_val = 0usize;
    let ret_val = (*mb).receive_interruptible(&mut receive_val, timeout) as rt_err_t;
    *value = receive_val as ffi::c_ulong;
    ret_val
}

#[cfg(feature = "RT_USING_MAILBOX")]
#[no_mangle]
pub unsafe extern "C" fn rt_mb_recv_killable(
    mb: *mut RtMailbox,
    value: *mut ffi::c_ulong,
    timeout: rt_int32_t,
) -> rt_err_t {
    assert!(!mb.is_null());
    let mut receive_val = 0usize;
    let ret_val = (*mb).receive_killable(&mut receive_val, timeout) as rt_err_t;
    *value = receive_val as ffi::c_ulong;
    ret_val
}

#[cfg(feature = "RT_USING_MAILBOX")]
#[no_mangle]
pub unsafe extern "C" fn rt_mb_control(
    mb: *mut RtMailbox,
    cmd: core::ffi::c_int,
    _arg: *mut core::ffi::c_void,
) -> rt_err_t {
    assert!(!mb.is_null());
    (*mb).control(cmd, _arg) as rt_err_t
}

#[no_mangle]
#[allow(unused_unsafe)]
pub extern "C" fn rt_mailbox_info() {
    let callback_forword = || {
        println!("mailbox  entry size suspend thread");
        println!("-------- ----  ---- --------------");
    };
    let callback = |node: &ListHead| unsafe {
        let mailbox =
            &*(crate::list_head_entry!(node.as_ptr(), KObjectBase, list) as *const RtMailbox);
        let _ = crate::format_name!(mailbox.parent.parent.name.as_ptr(), 8);
        print!(" {:04} ", mailbox.entry);
        print!(" {:04} ", mailbox.size);
        if mailbox.parent.wait_list.is_empty() {
            println!("{}", mailbox.parent.wait_list.size());
        } else {
            print!("{}:", mailbox.parent.wait_list.size());
            let head = &mailbox.parent.wait_list;
            list_head_for_each!(node, head, {
                let thread = crate::thread_list_node_entry!(node.as_ptr()) as *mut RtThread;
                let _ = crate::format_name!((*thread).parent.name.as_ptr(), 8);
            });
            print!("\n");
        }
    };
    let _ = KObjectBase::get_info(
        callback_forword,
        callback,
        ObjectClassType::ObjectClassMailBox as u8,
    );
}<|MERGE_RESOLUTION|>--- conflicted
+++ resolved
@@ -2,11 +2,7 @@
     allocator::{rt_free, rt_malloc},
     clock::rt_tick_get,
     cpu::Cpu,
-<<<<<<< HEAD
-    error::Error,
-=======
     error::{code, Error},
->>>>>>> 30502ef3
     impl_kobject, list_head_for_each,
     object::*,
     print, println,
@@ -277,11 +273,7 @@
         }
 
         while self.entry == self.size {
-<<<<<<< HEAD
-            thread.error = -(RT_EINTR as i32);
-=======
             thread.error = code::EINTR;
->>>>>>> 30502ef3
 
             if timeout == 0 {
                 self.parent.unlock();
@@ -315,13 +307,8 @@
 
             Cpu::get_current_scheduler().do_task_schedule();
 
-<<<<<<< HEAD
-            if thread.error != RT_EOK as i32 {
-                return thread.error;
-=======
             if thread.error != code::EOK {
                 return thread.error.to_errno();
->>>>>>> 30502ef3
             }
 
             self.parent.lock();
@@ -461,19 +448,11 @@
             }
 
             while self.entry == 0 {
-<<<<<<< HEAD
-                (*thread).error = -(RT_EINTR as i32);
-
-                if timeout == 0 {
-                    self.parent.unlock();
-                    (*thread).error = -(RT_ETIMEOUT as i32);
-=======
                 (*thread).error = code::EINTR;
 
                 if timeout == 0 {
                     self.parent.unlock();
                     (*thread).error = code::ETIMEOUT;
->>>>>>> 30502ef3
 
                     return -(RT_ETIMEOUT as i32);
                 }
@@ -500,13 +479,8 @@
 
                 Cpu::get_current_scheduler().do_task_schedule();
 
-<<<<<<< HEAD
-                if (*thread).error != RT_EOK as i32 {
-                    return (*thread).error;
-=======
                 if (*thread).error != code::EOK {
                     return (*thread).error.to_errno();
->>>>>>> 30502ef3
                 }
 
                 self.parent.lock();
