use crate::{
    allocator::{align_up_size, rt_free, rt_malloc},
    clock::rt_tick_get,
    cpu::Cpu,
    error::{code, Error},
    impl_kobject,
    klibc::rt_memcpy,
    list_head_for_each,
    object::*,
    print, println,
    rt_bindings::{
        rt_debug_not_in_interrupt, rt_debug_scheduler_available, rt_err_t, rt_int32_t, rt_object,
<<<<<<< HEAD
        rt_object_hook_call, rt_size_t, rt_ssize_t, rt_uint16_t, rt_uint32_t, rt_uint8_t,
        RT_ALIGN_SIZE, RT_EFULL, RT_EINTR, RT_EINVAL, RT_ENOMEM, RT_EOK, RT_ERROR, RT_ETIMEOUT,
        RT_INTERRUPTIBLE, RT_IPC_CMD_RESET, RT_IPC_FLAG_FIFO, RT_IPC_FLAG_PRIO, RT_KILLABLE,
        RT_MQ_ENTRY_MAX, RT_TIMER_CTRL_SET_TIME, RT_UNINTERRUPTIBLE,
=======
        rt_object_hook_call, rt_size_t, rt_ssize_t, rt_uint32_t, rt_uint8_t, RT_ALIGN_SIZE,
        RT_EFULL, RT_EINVAL, RT_ENOMEM, RT_EOK, RT_ERROR, RT_ETIMEOUT, RT_INTERRUPTIBLE,
        RT_IPC_CMD_RESET, RT_IPC_FLAG_FIFO, RT_IPC_FLAG_PRIO, RT_KILLABLE, RT_MQ_ENTRY_MAX,
        RT_TIMER_CTRL_SET_TIME, RT_UNINTERRUPTIBLE,
>>>>>>> cca13b87
    },
    sync::ipc_common::*,
    thread::RtThread,
};
use blue_infra::list::doubly_linked_list::ListHead;
use core::ptr::NonNull;
#[allow(unused_imports)]
use core::{
    alloc::AllocError,
    cell::UnsafeCell,
    ffi::{self, c_char, c_void},
    marker::PhantomPinned,
    mem,
    mem::MaybeUninit,
    ptr::null_mut,
    slice,
};

use crate::alloc::boxed::Box;
use cfg_if;
use core::pin::Pin;
use kernel::{fmt, str::CString};
use pinned_init::{pin_data, pin_init, pin_init_from_closure, pinned_drop, InPlaceInit, PinInit};

#[pin_data(PinnedDrop)]
pub struct KMessageQueue {
    #[pin]
    raw: UnsafeCell<RtMessageQueue>,
    #[pin]
    pin: PhantomPinned,
}

unsafe impl Send for KMessageQueue {}
unsafe impl Sync for KMessageQueue {}

#[pinned_drop]
impl PinnedDrop for KMessageQueue {
    fn drop(self: Pin<&mut Self>) {
        unsafe {
            (*self.raw.get()).detach();
        }
    }
}

impl KMessageQueue {
    pub fn new(msg_size: usize, max_msgs: usize) -> Pin<Box<Self>> {
        fn init_raw(msg_size: usize, max_msgs: usize) -> impl PinInit<UnsafeCell<RtMessageQueue>> {
            let init = move |slot: *mut UnsafeCell<RtMessageQueue>| {
                let slot: *mut RtMessageQueue = slot.cast();
                unsafe {
                    let cur_ref = &mut *slot;

                    if let Ok(s) = CString::try_from_fmt(fmt!("{:p}", slot)) {
                        cur_ref.init_new_storage(
                            s.as_ptr() as *const i8,
                            msg_size as u16,
                            max_msgs as u16,
                            RT_IPC_FLAG_PRIO as u8,
                        );
                    } else {
                        let default = "default";
                        cur_ref.init_new_storage(
                            default.as_ptr() as *const i8,
                            msg_size as u16,
                            max_msgs as u16,
                            RT_IPC_FLAG_PRIO as u8,
                        );
                    }
                }
                Ok(())
            };
            unsafe { pin_init_from_closure(init) }
        }

        Box::pin_init(pin_init!(Self {
            raw<-init_raw(msg_size, max_msgs),
            pin: PhantomPinned,
        }))
        .unwrap()
    }

    pub fn send(&self, msg: &[u8]) -> Result<(), Error> {
        let msg_ptr: *const u8 = msg.as_ptr();
        let size: usize = msg.len();

        let result = unsafe { (*self.raw.get()).send(msg_ptr, size) };
        if result == RT_EOK as rt_err_t {
            Ok(())
        } else {
            Err(Error::from_errno(result))
        }
    }

    pub fn receive(&self, timeout: i32) -> Result<Box<[u8]>, Error> {
        let buffer = null_mut();
        let size = 0 as usize;
        let result = unsafe { (*self.raw.get()).receive(buffer, size, timeout) };
        if result == RT_EOK as i32 {
            if buffer.is_null() || size == 0 {
                return Ok(Box::new([]));
            }
            unsafe {
                let slice_ptr = slice::from_raw_parts_mut(buffer, size);
                Ok(Box::from_raw(slice_ptr))
            }
        } else {
            Err(Error::from_errno(result))
        }
    }
}

/// MessageQueue raw structure
#[repr(C)]
#[pin_data]
pub struct RtMessageQueue {
    /// Inherit from KObjectBase
    #[pin]
    pub(crate) parent: KObjectBase,
    /// SysQueue for mailbox
    #[pin]
    pub(crate) inner_queue: RtSysQueue,
}

impl_kobject!(RtMessageQueue);

impl RtMessageQueue {
    pub fn new(
        name: [i8; NAME_MAX],
        msg_size: u16,
        max_msgs: u16,
        working_mode: u8,
        waiting_mode: u8,
    ) -> Result<Pin<Box<Self>>, AllocError> {
        assert!(
            (waiting_mode == RT_IPC_FLAG_FIFO as u8) || (waiting_mode == RT_IPC_FLAG_PRIO as u8)
        );

        rt_debug_not_in_interrupt!();

        Box::pin_init(pin_init!(Self {
            parent<-KObjectBase::new(ObjectClassType::ObjectClassMessageQueue as u8, name),
            inner_queue<-RtSysQueue::new(msg_size as usize, max_msgs as usize, working_mode as u32,
                waiting_mode as u32),
        }))
    }
    #[inline]
    pub fn init(
        &mut self,
        name: *const i8,
        buffer: *mut u8,
        item_size: usize,
        buffer_size: usize,
        working_mode: u8,
        waiting_mode: u8,
    ) -> i32 {
        assert!(
            (waiting_mode == RT_IPC_FLAG_FIFO as u8) || (waiting_mode == RT_IPC_FLAG_PRIO as u8)
        );
        self.parent
            .init(ObjectClassType::ObjectClassMessageQueue as u8, name);

        if buffer.is_null() || item_size == 0 || buffer_size == 0 {
            return -(RT_EINVAL as i32);
        }

        let mut max_count = 1;
        if working_mode == IPC_SYS_QUEUE_FIFO as u8 {
            max_count = (buffer_size / item_size)
        } else if working_mode == IPC_SYS_QUEUE_PRIO as u8 {
            let item_align_size = align_up_size(item_size as usize, RT_ALIGN_SIZE as usize);
            max_count =
                buffer_size as usize / (item_align_size + mem::size_of::<RtSysQueueItemHeader>());
        } else {
            return -(RT_EINVAL as i32);
        }

        if max_count == 0 {
            return -(RT_EINVAL as i32);
        }

        self.inner_queue
            .init(
                buffer,
                item_size,
                max_count,
                working_mode as u32,
                waiting_mode as u32,
            )
            .to_errno()
    }

    pub fn init_new_storage(
        &mut self,
        name: *const i8,
        msg_size: u16,
        max_msgs: u16,
        flag: u8,
    ) -> i32 {
        RT_EOK as i32
    }

    #[inline]
    pub fn detach(&mut self) {
        assert_eq!(
            self.type_name(),
            ObjectClassType::ObjectClassMessageQueue as u8
        );

        self.inner_queue.dequeue_waiter.inner_locked_wake_all();
        self.inner_queue.enqueue_waiter.inner_locked_wake_all();

        if self.is_static_kobject() {
            self.parent.detach();
        }
    }

    #[inline]
    pub fn new_raw(
        name: *const i8,
        msg_size: usize,
        max_msgs: usize,
        working_mode: u8,
        waiting_mode: u8,
    ) -> *mut RtMessageQueue {
        let message_queue = RtMessageQueue::new(
            char_ptr_to_array(name),
            msg_size as u16,
            max_msgs as u16,
            working_mode,
            waiting_mode,
        );
        match message_queue {
            Ok(mq) => unsafe { Box::leak(Pin::into_inner_unchecked(mq)) },
            Err(_) => return null_mut(),
        }
    }

    #[inline]
    pub fn delete_raw(&mut self) {
        assert_eq!(
            self.type_name(),
            ObjectClassType::ObjectClassMessageQueue as u8
        );
        assert!(!self.is_static_kobject());

        rt_debug_not_in_interrupt!();

        self.inner_queue.dequeue_waiter.inner_locked_wake_all();
        self.inner_queue.enqueue_waiter.inner_locked_wake_all();

        self.parent.delete();
    }

    fn send_wait_internal(
        &mut self,
        buffer: *const u8,
        size: usize,
        prio: i32,
        timeout: i32,
        suspend_flag: u32,
    ) -> i32 {
        let mut timeout = timeout;

        assert_eq!(
            self.type_name(),
            ObjectClassType::ObjectClassMessageQueue as u8
        );

        assert!(size != 0);

        #[allow(unused_variables)]
        let scheduler = timeout != 0;
        rt_debug_scheduler_available!(scheduler);

        if size > self.inner_queue.item_size {
            return -(RT_ERROR as i32);
        }

        let mut tick_delta = 0;
        let thread_ptr = crate::current_thread_ptr!();

        if thread_ptr.is_null() {
            return -(RT_ERROR as i32);
        }

        // SAFETY: thread_ptr is null checked
        let thread = unsafe { &mut *thread_ptr };

        unsafe {
            rt_object_hook_call!(
                rt_object_put_hook,
                &mut self.parent as *mut KObjectBase as *mut rt_object
            );
        }

        self.inner_queue.lock();

        if self.inner_queue.is_full() && timeout == 0 {
            self.inner_queue.unlock();
            return -(RT_EFULL as i32);
        }

        while self.inner_queue.is_full() {
            thread.error = code::EINTR;

            if timeout == 0 {
                self.inner_queue.unlock();
                return -(RT_EFULL as i32);
            }

            let ret = self
                .inner_queue
                .enqueue_waiter
                .wait(thread, suspend_flag as u32);

            if ret != RT_EOK as i32 {
                self.inner_queue.unlock();
                return ret;
            }

            if timeout > 0 {
                tick_delta = rt_tick_get();
                thread.thread_timer.timer_control(
                    RT_TIMER_CTRL_SET_TIME as u32,
                    (&mut timeout) as *mut i32 as *mut c_void,
                );
                thread.thread_timer.start();
            }

            self.inner_queue.unlock();

            Cpu::get_current_scheduler().do_task_schedule();

            if thread.error != code::EOK {
                return thread.error.to_errno();
            }

            self.inner_queue.lock();

            if timeout > 0 {
                tick_delta = rt_tick_get() - tick_delta;
                timeout -= tick_delta as i32;
                if timeout < 0 {
                    timeout = 0;
                }
            }
        }

        cfg_if::cfg_if! {
            if #[cfg(feature = "RT_USING_MESSAGEQUEUE_PRIORITY")] {
                self.inner_queue.push_prio(buffer, size, prio);
            } else {
                self.inner_queue.push_fifo(buffer, size);
            }
        }

        if !self.inner_queue.dequeue_waiter.is_empty() {
            self.inner_queue.dequeue_waiter.wake();
            self.inner_queue.unlock();

            Cpu::get_current_scheduler().do_task_schedule();

            return RT_EOK as i32;
        }

        self.inner_queue.unlock();

        RT_EOK as i32
    }

    pub fn send(&mut self, buffer: *const u8, size: usize) -> i32 {
        self.send_wait(buffer, size, 0)
    }

    fn send_interruptible(&mut self, buffer: *const u8, size: usize) -> i32 {
        self.send_wait_interruptible(buffer, size, 0)
    }

    fn send_killable(&mut self, buffer: *const u8, size: usize) -> i32 {
        self.send_wait_killable(buffer, size, 0)
    }

    pub fn send_wait(&mut self, buffer: *const u8, size: usize, timeout: i32) -> i32 {
        self.send_wait_internal(buffer, size, 0, timeout, RT_UNINTERRUPTIBLE as u32)
    }

    pub fn send_wait_interruptible(&mut self, buffer: *const u8, size: usize, timeout: i32) -> i32 {
        self.send_wait_internal(buffer, size, 0, timeout, RT_INTERRUPTIBLE as u32)
    }

    pub fn send_wait_killable(&mut self, buffer: *const u8, size: usize, timeout: i32) -> i32 {
        self.send_wait_internal(buffer, size, 0, timeout, RT_KILLABLE as u32)
    }

    pub fn urgent(&mut self, buffer: *const u8, size: usize) -> i32 {
        assert_eq!(
            self.type_name(),
            ObjectClassType::ObjectClassMessageQueue as u8
        );
        assert!(!buffer.is_null());
        assert!(size != 0);

        if size > self.inner_queue.item_size {
            return -(RT_ERROR as i32);
        }

        unsafe {
            rt_object_hook_call!(
                rt_object_put_hook,
                &mut self.parent as *mut KObjectBase as *mut rt_object
            );
        }

        let mut urgent_size = 0;
        cfg_if::cfg_if! {
            if #[cfg(feature = "RT_USING_MESSAGEQUEUE_PRIORITY")] {
                urgent_size = self.inner_queue.urgent_prio(buffer, size);
            } else {
                urgent_size = self.inner_queue.urgent_fifo(buffer, size);
            }
        }

        if urgent_size > 0 {
            RT_EOK as i32
        } else {
            -(RT_ERROR as i32)
        }
    }

    fn receive_internal(
        &mut self,
        buffer: *mut u8,
        size: usize,
        prio: *mut i32,
        timeout: i32,
        suspend_flag: u32,
    ) -> i32 {
        let mut timeout = timeout;

        assert_eq!(
            self.type_name(),
            ObjectClassType::ObjectClassMessageQueue as u8
        );
        assert!(!buffer.is_null());
        assert!(size != 0);

        #[allow(unused_variables)]
        let scheduler = timeout != 0;
        rt_debug_scheduler_available!(scheduler);

        let thread_ptr = crate::current_thread_ptr!();

        if thread_ptr.is_null() {
            return -(RT_ERROR as i32);
        }

        // SAFETY: thread_ptr is null checked
        let thread = unsafe { &mut *thread_ptr };

        unsafe {
            rt_object_hook_call!(
                rt_object_trytake_hook,
                &mut self.parent as *mut KObjectBase as *mut rt_object
            );
        }

        self.inner_queue.lock();

        if self.inner_queue.is_empty() && timeout == 0 {
            self.inner_queue.unlock();
            return -(RT_ETIMEOUT as i32);
        }

        while self.inner_queue.is_empty() {
            thread.error = code::EINTR;

            if timeout == 0 {
                self.inner_queue.unlock();
                thread.error = code::ETIMEOUT;
                return thread.error.to_errno();
            }

            let ret = self
                .inner_queue
                .dequeue_waiter
                .wait(thread, suspend_flag as u32);
            if ret != RT_EOK as i32 {
                self.inner_queue.unlock();
                return ret;
            }

            let mut tick_delta: rt_uint32_t = 0;
            if timeout > 0 {
                tick_delta = rt_tick_get();

                thread.thread_timer.timer_control(
                    RT_TIMER_CTRL_SET_TIME as u32,
                    (&mut timeout) as *mut i32 as *mut c_void,
                );
                (*thread).thread_timer.start();
            }

            self.inner_queue.unlock();
            Cpu::get_current_scheduler().do_task_schedule();

            if thread.error != code::EOK {
                return thread.error.to_errno();
            }

            self.inner_queue.lock();

            if timeout > 0 {
                tick_delta = rt_tick_get() - tick_delta;
                timeout -= tick_delta as rt_int32_t;
                if timeout < 0 {
                    timeout = 0;
                }
            }
        }

        cfg_if::cfg_if! {
            if #[cfg(feature = "RT_USING_MESSAGEQUEUE_PRIORITY")] {
                self.inner_queue.pop_prio(buffer, size, prio);
            } else {
                let mut buffer_mut = buffer;
                self.inner_queue.pop_fifo(&mut buffer_mut, size);
            }
        }

        let mut need_schedule = false;
        if !self.inner_queue.enqueue_waiter.is_empty() {
            self.inner_queue.enqueue_waiter.wake();
            need_schedule = true;
        }

        self.inner_queue.unlock();

        unsafe {
            rt_object_hook_call!(
                rt_object_take_hook,
                &mut self.parent as *mut KObjectBase as *mut rt_object
            );
        }

        if need_schedule {
            Cpu::get_current_scheduler().do_task_schedule();
        }

        size as i32
    }

    pub fn receive(&mut self, buffer: *mut u8, size: usize, timeout: i32) -> i32 {
        self.receive_internal(buffer, size, null_mut(), timeout, RT_UNINTERRUPTIBLE as u32)
    }

    pub fn receive_interruptible(&mut self, buffer: *mut u8, size: usize, timeout: i32) -> i32 {
        self.receive_internal(buffer, size, null_mut(), timeout, RT_INTERRUPTIBLE as u32)
    }

    pub fn receive_killable(&mut self, buffer: *mut u8, size: usize, timeout: i32) -> i32 {
        self.receive_internal(buffer, size, null_mut(), timeout, RT_KILLABLE as u32)
    }

    pub fn control(&mut self, cmd: i32, _arg: *mut u8) -> i32 {
        assert_eq!(
            self.type_name(),
            ObjectClassType::ObjectClassMessageQueue as u8
        );

        if cmd == RT_IPC_CMD_RESET as i32 {
            self.inner_queue.lock();

            self.inner_queue.dequeue_waiter.inner_locked_wake_all();
            self.inner_queue.enqueue_waiter.inner_locked_wake_all();

            cfg_if::cfg_if! {
                if #[cfg(feature = "RT_USING_MESSAGEQUEUE_PRIORITY")] {
                    while !self.inner_queue.head.is_none() {
                        let hdr = self.inner_queue.head.unwrap().as_ptr() as *mut RtSysQueueItemHeader;

                        self.inner_queue.head =
                            unsafe { Some(NonNull::new_unchecked((*hdr).next as *mut u8)) };
                        if self.inner_queue.tail.unwrap().as_ptr() == hdr as *mut u8 {
                            self.inner_queue.tail = None;
                        }

                        unsafe { (*hdr).next =
                            self.inner_queue.free.unwrap().as_ptr() as *mut RtSysQueueItemHeader };
                        self.inner_queue.free = unsafe { Some(NonNull::new_unchecked(hdr as *mut u8)) };
                    }
                } else {
                    self.inner_queue.read_pos = 0;
                    self.inner_queue.write_pos = 0;
                }
            }

            self.inner_queue.item_in_queue = 0;
            self.inner_queue.unlock();

            Cpu::get_current_scheduler().do_task_schedule();

            return RT_EOK as i32;
        }

        -(RT_ERROR as i32)
    }

    #[cfg(feature = "RT_USING_MESSAGEQUEUE_PRIORITY")]
    fn send_wait_prio(
        &mut self,
        buffer: *const u8,
        size: usize,
        prio: i32,
        timeout: i32,
        suspend_flag: u32,
    ) -> rt_err_t {
        self.send_wait_internal(buffer, size, prio, timeout, suspend_flag)
    }

    #[cfg(feature = "RT_USING_MESSAGEQUEUE_PRIORITY")]
    fn receive_prio(
        &mut self,
        buffer: *mut u8,
        size: usize,
        prio: *mut i32,
        timeout: i32,
        suspend_flag: u32,
    ) -> rt_ssize_t {
        self.receive_internal(buffer, size, prio, timeout, suspend_flag)
    }
}

#[cfg(feature = "RT_USING_MESSAGEQUEUE")]
#[no_mangle]
pub unsafe extern "C" fn rt_mq_init(
    mq: *mut RtMessageQueue,
    name: *const core::ffi::c_char,
    msgpool: *mut core::ffi::c_void,
    msg_size: rt_size_t,
    pool_size: rt_size_t,
    flag: rt_uint8_t,
) -> rt_err_t {
    assert!(!mq.is_null());
    assert!((flag == RT_IPC_FLAG_FIFO as u8) || (flag == RT_IPC_FLAG_PRIO as u8));
    let mut queue_working_mode = IPC_SYS_QUEUE_FIFO as u8;
    #[cfg(feature = "RT_USING_MESSAGEQUEUE_PRIORITY")]
    {
        queue_working_mode = IPC_SYS_QUEUE_PRIO as u8;
    }
    (*mq).init(
        name,
        msgpool as *mut u8,
        msg_size as usize,
        pool_size as usize,
        queue_working_mode as u8,
        flag,
    )
}

#[cfg(feature = "RT_USING_MESSAGEQUEUE")]
#[no_mangle]
pub unsafe extern "C" fn rt_mq_detach(mq: *mut RtMessageQueue) -> rt_err_t {
    assert!(!mq.is_null());
    (*mq).detach();
    RT_EOK as rt_err_t
}

#[cfg(all(feature = "RT_USING_MESSAGEQUEUE", feature = "RT_USING_HEAP"))]
#[no_mangle]
pub unsafe extern "C" fn rt_mq_create(
    name: *const core::ffi::c_char,
    msg_size: rt_size_t,
    max_msgs: rt_size_t,
    flag: rt_uint8_t,
) -> *mut RtMessageQueue {
    let mut queue_working_mode = IPC_SYS_QUEUE_FIFO as u8;
    #[cfg(feature = "RT_USING_MESSAGEQUEUE_PRIORITY")]
    {
        queue_working_mode = IPC_SYS_QUEUE_PRIO as u8;
    }
    RtMessageQueue::new_raw(
        name,
        msg_size as usize,
        max_msgs as usize,
        queue_working_mode,
        flag,
    )
}

#[cfg(all(feature = "RT_USING_MESSAGEQUEUE", feature = "RT_USING_HEAP"))]
#[no_mangle]
pub unsafe extern "C" fn rt_mq_delete(mq: *mut RtMessageQueue) -> rt_err_t {
    assert!(mq != null_mut());

    (*mq).delete_raw();

    RT_EOK as rt_err_t
}

#[cfg(feature = "RT_USING_MESSAGEQUEUE")]
#[no_mangle]
pub unsafe extern "C" fn rt_mq_entry(mq: *mut RtMessageQueue) -> rt_uint16_t {
    assert!(!mq.is_null());
    (*mq).inner_queue.count() as rt_uint16_t
}

#[cfg(feature = "RT_USING_MESSAGEQUEUE")]
#[no_mangle]
pub unsafe extern "C" fn rt_mq_send(
    mq: *mut RtMessageQueue,
    buffer: *const core::ffi::c_void,
    size: rt_size_t,
) -> rt_err_t {
    assert!(!mq.is_null());
    (*mq).send(buffer as *const u8, size as usize)
}

#[cfg(feature = "RT_USING_MESSAGEQUEUE")]
#[no_mangle]
pub unsafe extern "C" fn rt_mq_send_interruptible(
    mq: *mut RtMessageQueue,
    buffer: *const core::ffi::c_void,
    size: rt_size_t,
) -> rt_err_t {
    assert!(!mq.is_null());
    (*mq).send_interruptible(buffer as *const u8, size as usize)
}

#[cfg(feature = "RT_USING_MESSAGEQUEUE")]
#[no_mangle]
pub unsafe extern "C" fn rt_mq_send_killable(
    mq: *mut RtMessageQueue,
    buffer: *const core::ffi::c_void,
    size: rt_size_t,
) -> rt_err_t {
    assert!(!mq.is_null());
    (*mq).send_killable(buffer as *const u8, size as usize)
}

#[cfg(feature = "RT_USING_MESSAGEQUEUE")]
#[no_mangle]
pub unsafe extern "C" fn rt_mq_send_wait(
    mq: *mut RtMessageQueue,
    buffer: *const core::ffi::c_void,
    size: rt_size_t,
    timeout: rt_int32_t,
) -> rt_err_t {
    assert!(!mq.is_null());
    (*mq).send_wait(buffer as *const u8, size as usize, timeout)
}

#[cfg(feature = "RT_USING_MESSAGEQUEUE")]
#[no_mangle]
pub unsafe extern "C" fn rt_mq_send_wait_interruptible(
    mq: *mut RtMessageQueue,
    buffer: *const core::ffi::c_void,
    size: rt_size_t,
    timeout: rt_int32_t,
) -> rt_err_t {
    assert!(!mq.is_null());
    (*mq).send_wait_interruptible(buffer as *const u8, size as usize, timeout)
}

#[cfg(feature = "RT_USING_MESSAGEQUEUE")]
#[no_mangle]
pub unsafe extern "C" fn rt_mq_send_wait_killable(
    mq: *mut RtMessageQueue,
    buffer: *const core::ffi::c_void,
    size: rt_size_t,
    timeout: rt_int32_t,
) -> rt_err_t {
    assert!(!mq.is_null());
    (*mq).send_wait_killable(buffer as *const u8, size as usize, timeout)
}

#[cfg(feature = "RT_USING_MESSAGEQUEUE")]
#[no_mangle]
pub unsafe extern "C" fn rt_mq_urgent(
    mq: *mut RtMessageQueue,
    buffer: *const core::ffi::c_void,
    size: rt_size_t,
) -> rt_err_t {
    assert!(!mq.is_null());
    (*mq).urgent(buffer as *const u8, size as usize) as rt_err_t
}

#[cfg(feature = "RT_USING_MESSAGEQUEUE")]
#[no_mangle]
pub unsafe extern "C" fn rt_mq_recv(
    mq: *mut RtMessageQueue,
    buffer: *mut core::ffi::c_void,
    size: rt_size_t,
    timeout: rt_int32_t,
) -> rt_ssize_t {
    assert!(!mq.is_null());
    (*mq).receive(buffer as *mut u8, size as usize, timeout)
}

#[cfg(feature = "RT_USING_MESSAGEQUEUE")]
#[no_mangle]
pub unsafe extern "C" fn rt_mq_recv_interruptible(
    mq: *mut RtMessageQueue,
    buffer: *mut core::ffi::c_void,
    size: rt_size_t,
    timeout: rt_int32_t,
) -> rt_ssize_t {
    assert!(!mq.is_null());
    (*mq).receive_interruptible(buffer as *mut u8, size as usize, timeout)
}

#[cfg(feature = "RT_USING_MESSAGEQUEUE")]
#[no_mangle]
pub unsafe extern "C" fn rt_mq_recv_killable(
    mq: *mut RtMessageQueue,
    buffer: *mut core::ffi::c_void,
    size: rt_size_t,
    timeout: rt_int32_t,
) -> rt_ssize_t {
    assert!(!mq.is_null());
    (*mq).receive_killable(buffer as *mut u8, size as usize, timeout)
}

#[cfg(feature = "RT_USING_MESSAGEQUEUE")]
#[no_mangle]
pub unsafe extern "C" fn rt_mq_control(
    mq: *mut RtMessageQueue,
    cmd: core::ffi::c_int,
    _arg: *mut core::ffi::c_void,
) -> rt_err_t {
    assert!(!mq.is_null());
    (*mq).control(cmd, _arg as *mut u8)
}

#[cfg(all(
    feature = "RT_USING_MESSAGEQUEUE",
    feature = "RT_USING_MESSAGEQUEUE_PRIORITY"
))]
#[no_mangle]
pub unsafe extern "C" fn rt_mq_send_wait_prio(
    mq: *mut RtMessageQueue,
    buffer: *const core::ffi::c_void,
    size: rt_size_t,
    prio: rt_int32_t,
    timeout: rt_int32_t,
    suspend_flag: core::ffi::c_int,
) -> rt_err_t {
    assert!(!mq.is_null());
    (*mq).send_wait_prio(
        buffer as *const u8,
        size as usize,
        prio,
        timeout,
        suspend_flag as u32,
    )
}

#[cfg(all(
    feature = "RT_USING_MESSAGEQUEUE",
    feature = "RT_USING_MESSAGEQUEUE_PRIORITY"
))]
#[no_mangle]
pub unsafe extern "C" fn rt_mq_recv_prio(
    mq: *mut RtMessageQueue,
    buffer: *mut core::ffi::c_void,
    size: rt_size_t,
    prio: *mut rt_int32_t,
    timeout: rt_int32_t,
    suspend_flag: core::ffi::c_int,
) -> rt_ssize_t {
    assert!(!mq.is_null());
    (*mq).receive_prio(
        buffer as *mut u8,
        size as usize,
        prio,
        timeout,
        suspend_flag as u32,
    )
}

#[no_mangle]
#[allow(unused_unsafe)]
pub extern "C" fn rt_msgqueue_info() {
    let callback_forword = || {
        println!("msgqueue entry suspend thread");
        println!("-------- ----  --------------");
    };
    let callback = |node: &ListHead| unsafe {
        let msgqueue =
            &*(crate::list_head_entry!(node.as_ptr(), KObjectBase, list) as *const RtMessageQueue);
        let _ = crate::format_name!(msgqueue.parent.name.as_ptr(), 8);
        print!(" {:04} ", msgqueue.inner_queue.count());
        if msgqueue.inner_queue.dequeue_waiter.is_empty() {
            println!(" {}", msgqueue.inner_queue.dequeue_waiter.count());
        } else {
            print!(" {}:", msgqueue.inner_queue.dequeue_waiter.count());
            let head = &msgqueue.inner_queue.dequeue_waiter.working_queue;
            list_head_for_each!(node, head, {
                let thread = crate::thread_list_node_entry!(node.as_ptr()) as *mut RtThread;
                let _ = crate::format_name!((*thread).parent.name.as_ptr(), 8);
            });
            print!("\n");
        }
    };
    let _ = KObjectBase::get_info(
        callback_forword,
        callback,
        ObjectClassType::ObjectClassMessageQueue as u8,
    );
}<|MERGE_RESOLUTION|>--- conflicted
+++ resolved
@@ -10,17 +10,10 @@
     print, println,
     rt_bindings::{
         rt_debug_not_in_interrupt, rt_debug_scheduler_available, rt_err_t, rt_int32_t, rt_object,
-<<<<<<< HEAD
         rt_object_hook_call, rt_size_t, rt_ssize_t, rt_uint16_t, rt_uint32_t, rt_uint8_t,
-        RT_ALIGN_SIZE, RT_EFULL, RT_EINTR, RT_EINVAL, RT_ENOMEM, RT_EOK, RT_ERROR, RT_ETIMEOUT,
+        RT_ALIGN_SIZE, RT_EFULL, RT_EINVAL, RT_ENOMEM, RT_EOK, RT_ERROR, RT_ETIMEOUT,
         RT_INTERRUPTIBLE, RT_IPC_CMD_RESET, RT_IPC_FLAG_FIFO, RT_IPC_FLAG_PRIO, RT_KILLABLE,
         RT_MQ_ENTRY_MAX, RT_TIMER_CTRL_SET_TIME, RT_UNINTERRUPTIBLE,
-=======
-        rt_object_hook_call, rt_size_t, rt_ssize_t, rt_uint32_t, rt_uint8_t, RT_ALIGN_SIZE,
-        RT_EFULL, RT_EINVAL, RT_ENOMEM, RT_EOK, RT_ERROR, RT_ETIMEOUT, RT_INTERRUPTIBLE,
-        RT_IPC_CMD_RESET, RT_IPC_FLAG_FIFO, RT_IPC_FLAG_PRIO, RT_KILLABLE, RT_MQ_ENTRY_MAX,
-        RT_TIMER_CTRL_SET_TIME, RT_UNINTERRUPTIBLE,
->>>>>>> cca13b87
     },
     sync::ipc_common::*,
     thread::RtThread,
