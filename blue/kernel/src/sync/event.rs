use crate::{
    cpu::Cpu,
<<<<<<< HEAD
    error::Error,
=======
    error::{code, Error},
>>>>>>> 30502ef3
    impl_kobject, list_head_for_each,
    object::*,
    print, println,
    rt_bindings::{
        rt_debug_not_in_interrupt, rt_debug_scheduler_available, rt_err_t, rt_int32_t, rt_object,
        rt_object_hook_call, rt_uint32_t, rt_uint8_t, RT_EINTR, RT_EINVAL, RT_EOK, RT_ERROR,
        RT_ETIMEOUT, RT_EVENT_FLAG_AND, RT_EVENT_FLAG_CLEAR, RT_EVENT_FLAG_OR, RT_INTERRUPTIBLE,
        RT_IPC_CMD_RESET, RT_IPC_FLAG_FIFO, RT_IPC_FLAG_PRIO, RT_KILLABLE, RT_TIMER_CTRL_SET_TIME,
        RT_UNINTERRUPTIBLE,
    },
    sync::ipc_common::*,
    thread::RtThread,
    timer,
};
use blue_infra::list::doubly_linked_list::ListHead;
use core::{ffi::c_void, marker::PhantomPinned, ptr::null_mut};

use crate::alloc::boxed::Box;
use core::cell::UnsafeCell;
use core::pin::Pin;
use kernel::{fmt, str::CString};

use pinned_init::*;

#[pin_data(PinnedDrop)]
pub struct KEvent {
    #[pin]
    raw: UnsafeCell<RtEvent>,
    #[pin]
    pin: PhantomPinned,
}

unsafe impl Send for KEvent {}
unsafe impl Sync for KEvent {}

#[pinned_drop]
impl PinnedDrop for KEvent {
    fn drop(self: Pin<&mut Self>) {
        unsafe {
            (*self.raw.get()).detach();
        }
    }
}

impl KEvent {
    pub fn new() -> Pin<Box<Self>> {
        fn init_raw() -> impl PinInit<UnsafeCell<RtEvent>> {
            let init = |slot: *mut UnsafeCell<RtEvent>| {
                let slot: *mut RtEvent = slot.cast();
                unsafe {
                    let cur_ref = &mut *slot;

                    if let Ok(s) = CString::try_from_fmt(fmt!("{:p}", slot)) {
                        cur_ref.init(s.as_ptr() as *const i8, RT_IPC_FLAG_PRIO as u8);
                    } else {
                        let default = "default";
                        cur_ref.init(default.as_ptr() as *const i8, RT_IPC_FLAG_PRIO as u8);
                    }
                }
                Ok(())
            };
            unsafe { pin_init_from_closure(init) }
        }

        Box::pin_init(pin_init!(Self {
            raw<-init_raw(),
            pin: PhantomPinned,
        }))
        .unwrap()
    }

    pub fn send(&self, set: u32) -> Result<(), Error> {
        let result = unsafe { (*self.raw.get()).send(set) };
        if result == RT_EOK as i32 {
            Ok(())
        } else {
            Err(Error::from_errno(result))
        }
    }

    pub fn receive(&self, set: u32, option: u32, timeout: i32) -> Result<u32, Error> {
        let mut retmsg = 0u32;
        let result = unsafe { (*self.raw.get()).receive(set, option as u8, timeout, &mut retmsg) };
        if result == RT_EOK as i32 {
            Ok(retmsg)
        } else {
            Err(Error::from_errno(result))
        }
    }
}

/// Event flag raw structure
#[repr(C)]
#[pin_data]
pub struct RtEvent {
    /// Inherit from IPCObject
    #[pin]
    pub(crate) parent: IPCObject,
    /// Event flog set value
    pub(crate) set: u32,
}

impl_kobject!(RtEvent);

impl RtEvent {
    #[inline]
    pub fn new(name: [i8; NAME_MAX], flag: u8) -> impl PinInit<Self> {
        assert!((flag == RT_IPC_FLAG_FIFO as u8) || (flag == RT_IPC_FLAG_PRIO as u8));

        rt_debug_not_in_interrupt!();

        pin_init!(Self {
            parent<-IPCObject::new(ObjectClassType::ObjectClassEvent as u8, name, flag),
            set: 0,
        })
    }

    #[inline]
    pub fn init(&mut self, name: *const i8, flag: u8) {
        assert!((flag == RT_IPC_FLAG_FIFO as u8) || (flag == RT_IPC_FLAG_PRIO as u8));

        self.parent
            .init(ObjectClassType::ObjectClassEvent as u8, name, flag);

        self.set = 0;
    }

    #[inline]
    pub fn detach(&mut self) {
        assert_eq!(self.type_name(), ObjectClassType::ObjectClassEvent as u8);
        assert!(self.is_static_kobject());

        self.parent.wake_all();
        self.parent.parent.detach();
    }

    #[inline]
    pub fn new_raw(name: *const i8, flag: u8) -> *mut Self {
        let event = Box::pin_init(RtEvent::new(char_ptr_to_array(name), flag));
        match event {
            Ok(evt) => unsafe { Box::leak(Pin::into_inner_unchecked(evt)) },
            Err(_) => return null_mut(),
        }
    }

    #[inline]
    pub fn delete_raw(&mut self) {
        assert_eq!(self.type_name(), ObjectClassType::ObjectClassEvent as u8);
        assert!(!self.is_static_kobject());

        rt_debug_not_in_interrupt!();

        self.parent.wake_all();
        self.parent.parent.delete();
    }

    pub fn send(&mut self, set: u32) -> i32 {
        assert_eq!(self.type_name(), ObjectClassType::ObjectClassEvent as u8);

        let mut need_schedule = false;
        let mut need_clear_set = 0u32;

        if set == 0 {
            return -(RT_ERROR as i32);
        }

        self.parent.lock();

        self.set |= set;

        unsafe {
            rt_object_hook_call!(
                rt_object_put_hook,
                &mut self.parent.parent as *mut KObjectBase as *mut rt_object
            );
        }

        if self.parent.has_waiting() {
            // SAFETY: thread ensured not null
            unsafe {
                crate::list_head_for_each!(node, &self.parent.wait_list, {
                    let thread = crate::thread_list_node_entry!(node.as_ptr()) as *mut RtThread;

                    if !thread.is_null() {
                        let mut status = -(RT_ERROR as i32);
<<<<<<< HEAD
                        if (*thread).event_info as u32 & RT_EVENT_FLAG_AND > 0u32 {
                            if (*thread).event_set & self.set == (*thread).event_set {
                                status = RT_EOK as i32;
                            }
                        } else if (*thread).event_info as u32 & RT_EVENT_FLAG_OR > 0u32 {
                            if (*thread).event_set & self.set > 0u32 {
                                (*thread).event_set = (*thread).event_set & self.set;
=======
                        if (*thread).event_info.info as u32 & RT_EVENT_FLAG_AND > 0u32 {
                            if (*thread).event_info.set & self.set == (*thread).event_info.set {
                                status = RT_EOK as i32;
                            }
                        } else if (*thread).event_info.info as u32 & RT_EVENT_FLAG_OR > 0u32 {
                            if (*thread).event_info.set & self.set > 0u32 {
                                (*thread).event_info.set = (*thread).event_info.set & self.set;
>>>>>>> 30502ef3
                                status = RT_EOK as i32;
                            }
                        } else {
                            self.parent.unlock();
                            return -(RT_EINVAL as i32);
                        }

                        if status == RT_EOK as i32 {
<<<<<<< HEAD
                            if (*thread).event_info as u32 & RT_EVENT_FLAG_CLEAR > 0u32 {
                                need_clear_set |= (*thread).event_set;
                            }

                            (*thread).resume();
                            (*thread).error = RT_EOK as i32;
=======
                            if (*thread).event_info.info as u32 & RT_EVENT_FLAG_CLEAR > 0u32 {
                                need_clear_set |= (*thread).event_info.set;
                            }

                            (*thread).resume();
                            (*thread).error = code::EOK;
>>>>>>> 30502ef3
                            need_schedule = true;
                        }
                    }
                });
            }

            if need_clear_set > 0 {
                self.set &= !need_clear_set;
            }
        }

        self.parent.unlock();

        if need_schedule {
            Cpu::get_current_scheduler().do_task_schedule();
        }

        RT_EOK as i32
    }

    fn receive_internal(
        &mut self,
        set: u32,
        option: u8,
        timeout: i32,
        recved: *mut u32,
        suspend_flag: u32,
    ) -> i32 {
        assert_eq!(self.type_name(), ObjectClassType::ObjectClassEvent as u8);

        rt_debug_scheduler_available!(true);

        if set == 0 {
            return -(RT_ERROR as i32);
        }

        let mut time_out = timeout;
        let mut status = -(RT_ERROR as i32);

        let thread_ptr = crate::current_thread_ptr!();
        if thread_ptr.is_null() {
            return -(RT_ERROR as i32);
        }

        // SAFETY: thread ensured not null
        let thread = unsafe { &mut *thread_ptr };

<<<<<<< HEAD
        thread.error = -(RT_EINTR as i32);
=======
        thread.error = code::EINTR;
>>>>>>> 30502ef3

        unsafe {
            rt_object_hook_call!(
                rt_object_trytake_hook,
                &mut self.parent.parent as *mut KObjectBase as *mut rt_object
            );
        }

        self.parent.lock();

        if option as u32 & RT_EVENT_FLAG_AND > 0u32 {
            if (self.set & set) == set {
                status = RT_EOK as i32;
            }
        } else if option as u32 & RT_EVENT_FLAG_OR > 0u32 {
            if self.set & set > 0 {
                status = RT_EOK as i32;
            }
        } else {
            assert!(false);
        }

        if status == RT_EOK as i32 {
<<<<<<< HEAD
            thread.error = RT_EOK as i32;
=======
            thread.error = code::EOK;
>>>>>>> 30502ef3

            if !recved.is_null() {
                // SAFETY: recved is null checked
                unsafe {
                    *recved = self.set & set;
                }
            }

<<<<<<< HEAD
            thread.event_set = self.set & set;
            thread.event_info = option;
=======
            thread.event_info.set = self.set & set;
            thread.event_info.info = option;
>>>>>>> 30502ef3

            if option as u32 & RT_EVENT_FLAG_CLEAR > 0u32 {
                self.set &= !set;
            }
        } else if timeout == 0 {
<<<<<<< HEAD
            thread.error = -(RT_ETIMEOUT as i32);
            self.parent.unlock();
            return -(RT_ETIMEOUT as i32);
        } else {
            thread.event_set = set;
            thread.event_info = option;
=======
            thread.error = code::ETIMEOUT;
            self.parent.unlock();
            return -(RT_ETIMEOUT as i32);
        } else {
            thread.event_info.set = set;
            thread.event_info.info = option;
>>>>>>> 30502ef3

            let ret = self
                .parent
                .wait(thread_ptr, self.parent.flag, suspend_flag as u32);
            if ret != RT_EOK as i32 {
                self.parent.unlock();
                return ret;
            }

            if timeout > 0 {
                thread.thread_timer.timer_control(
                    RT_TIMER_CTRL_SET_TIME as u32,
                    (&mut time_out) as *mut i32 as *mut c_void,
                );
                thread.thread_timer.start();
            }

            self.parent.unlock();

            Cpu::get_current_scheduler().do_task_schedule();

<<<<<<< HEAD
            if thread.error != RT_EOK as i32 {
                return thread.error;
=======
            if thread.error != code::EOK {
                return thread.error.to_errno();
>>>>>>> 30502ef3
            }

            self.parent.lock();

            if recved != null_mut() {
                // SAFETY: recved is null checked
                unsafe {
<<<<<<< HEAD
                    *recved = (*thread).event_set;
=======
                    *recved = (*thread).event_info.set;
>>>>>>> 30502ef3
                }
            }
        }

        self.parent.unlock();

        unsafe {
            rt_object_hook_call!(
                rt_object_take_hook,
                &mut self.parent.parent as *mut KObjectBase as *mut rt_object
            );
        }

<<<<<<< HEAD
        thread.error
=======
        thread.error.to_errno()
>>>>>>> 30502ef3
    }

    pub fn receive(&mut self, set: u32, option: u8, timeout: i32, recved: *mut u32) -> i32 {
        self.receive_internal(set, option, timeout, recved, RT_UNINTERRUPTIBLE as u32)
    }

    pub fn receive_interruptible(
        &mut self,
        set: u32,
        option: u8,
        timeout: i32,
        recved: *mut u32,
    ) -> i32 {
        self.receive_internal(set, option, timeout, recved, RT_INTERRUPTIBLE as u32)
    }

    pub fn receive_killable(
        &mut self,
        set: u32,
        option: u8,
        timeout: i32,
        recved: *mut u32,
    ) -> i32 {
        self.receive_internal(set, option, timeout, recved, RT_KILLABLE as u32)
    }

    pub fn control(&mut self, cmd: i32, _arg: *const c_void) -> i32 {
        assert_eq!(self.type_name(), ObjectClassType::ObjectClassEvent as u8);

        if cmd == RT_IPC_CMD_RESET as i32 {
            self.parent.lock();

            self.parent.wake_all();

            self.set = 0;

            self.parent.unlock();

            Cpu::get_current_scheduler().do_task_schedule();

            return RT_EOK as i32;
        }

        -(RT_ERROR as i32)
    }
}

#[cfg(feature = "RT_USING_EVENT")]
#[no_mangle]
pub unsafe extern "C" fn rt_event_init(
    event: *mut RtEvent,
    name: *const core::ffi::c_char,
    flag: rt_uint8_t,
) -> rt_err_t {
    assert!(!event.is_null());
    (*event).init(name, flag);
    RT_EOK as rt_err_t
}

#[cfg(feature = "RT_USING_EVENT")]
#[no_mangle]
pub unsafe extern "C" fn rt_event_detach(event: *mut RtEvent) -> rt_err_t {
    assert!(!event.is_null());
    (*event).detach();
    RT_EOK as rt_err_t
}

#[cfg(all(feature = "RT_USING_EVENT", feature = "RT_USING_HEAP"))]
#[no_mangle]
pub unsafe extern "C" fn rt_event_create(
    name: *const core::ffi::c_char,
    flag: rt_uint8_t,
) -> *mut RtEvent {
    RtEvent::new_raw(name, flag)
}

#[cfg(all(feature = "RT_USING_EVENT", feature = "RT_USING_HEAP"))]
#[no_mangle]
pub unsafe extern "C" fn rt_event_delete(event: *mut RtEvent) -> rt_err_t {
    assert!(!event.is_null());
    (*event).delete_raw();
    RT_EOK as rt_err_t
}

#[cfg(feature = "RT_USING_EVENT")]
#[no_mangle]
pub unsafe extern "C" fn rt_event_send(event: *mut RtEvent, set: rt_uint32_t) -> rt_err_t {
    assert!(!event.is_null());
    (*event).send(set)
}

#[cfg(feature = "RT_USING_EVENT")]
#[no_mangle]
pub unsafe extern "C" fn rt_event_recv(
    event: *mut RtEvent,
    set: rt_uint32_t,
    option: rt_uint8_t,
    timeout: rt_int32_t,
    recved: *mut rt_uint32_t,
) -> rt_err_t {
    assert!(!event.is_null());
    (*event).receive(set, option, timeout, recved as *mut u32)
}

#[cfg(feature = "RT_USING_EVENT")]
#[no_mangle]
pub unsafe extern "C" fn rt_event_recv_interruptible(
    event: *mut RtEvent,
    set: rt_uint32_t,
    option: rt_uint8_t,
    timeout: rt_int32_t,
    recved: *mut rt_uint32_t,
) -> rt_err_t {
    assert!(!event.is_null());
    (*event).receive_interruptible(set, option, timeout, recved as *mut u32)
}

#[cfg(feature = "RT_USING_EVENT")]
#[no_mangle]
pub unsafe extern "C" fn rt_event_recv_killable(
    event: *mut RtEvent,
    set: rt_uint32_t,
    option: rt_uint8_t,
    timeout: rt_int32_t,
    recved: *mut rt_uint32_t,
) -> rt_err_t {
    assert!(!event.is_null());
    (*event).receive_killable(set, option, timeout, recved as *mut u32)
}

#[cfg(feature = "RT_USING_EVENT")]
#[no_mangle]
pub unsafe extern "C" fn rt_event_control(
    event: *mut RtEvent,
    cmd: i32,
    _arg: *const c_void,
) -> rt_err_t {
    assert!(!event.is_null());
    (*event).control(cmd, _arg)
}

#[no_mangle]
#[allow(unused_unsafe)]
pub extern "C" fn rt_event_info() {
    let callback_forword = || {
        println!("event         set    suspend thread");
        println!("--------  ---------- --------------");
    };
    let callback = |node: &ListHead| unsafe {
        let event = &*(crate::list_head_entry!(node.as_ptr(), KObjectBase, list) as *const RtEvent);
        let _ = crate::format_name!(event.parent.parent.name.as_ptr(), 8);
        print!(" 0x{:08x} ", event.set);
        if event.parent.wait_list.is_empty() {
            println!("000");
        } else {
            print!("{}:", event.parent.wait_list.size());
            let head = &event.parent.wait_list;

            list_head_for_each!(node, head, {
                let thread = crate::thread_list_node_entry!(node.as_ptr()) as *mut RtThread;
                let _ = crate::format_name!((*thread).parent.name.as_ptr(), 8);
            });
            print!("\n");
        }
    };
    let _ = KObjectBase::get_info(
        callback_forword,
        callback,
        ObjectClassType::ObjectClassEvent as u8,
    );
}<|MERGE_RESOLUTION|>--- conflicted
+++ resolved
@@ -1,10 +1,6 @@
 use crate::{
     cpu::Cpu,
-<<<<<<< HEAD
-    error::Error,
-=======
     error::{code, Error},
->>>>>>> 30502ef3
     impl_kobject, list_head_for_each,
     object::*,
     print, println,
@@ -190,15 +186,6 @@
 
                     if !thread.is_null() {
                         let mut status = -(RT_ERROR as i32);
-<<<<<<< HEAD
-                        if (*thread).event_info as u32 & RT_EVENT_FLAG_AND > 0u32 {
-                            if (*thread).event_set & self.set == (*thread).event_set {
-                                status = RT_EOK as i32;
-                            }
-                        } else if (*thread).event_info as u32 & RT_EVENT_FLAG_OR > 0u32 {
-                            if (*thread).event_set & self.set > 0u32 {
-                                (*thread).event_set = (*thread).event_set & self.set;
-=======
                         if (*thread).event_info.info as u32 & RT_EVENT_FLAG_AND > 0u32 {
                             if (*thread).event_info.set & self.set == (*thread).event_info.set {
                                 status = RT_EOK as i32;
@@ -206,7 +193,6 @@
                         } else if (*thread).event_info.info as u32 & RT_EVENT_FLAG_OR > 0u32 {
                             if (*thread).event_info.set & self.set > 0u32 {
                                 (*thread).event_info.set = (*thread).event_info.set & self.set;
->>>>>>> 30502ef3
                                 status = RT_EOK as i32;
                             }
                         } else {
@@ -215,21 +201,12 @@
                         }
 
                         if status == RT_EOK as i32 {
-<<<<<<< HEAD
-                            if (*thread).event_info as u32 & RT_EVENT_FLAG_CLEAR > 0u32 {
-                                need_clear_set |= (*thread).event_set;
-                            }
-
-                            (*thread).resume();
-                            (*thread).error = RT_EOK as i32;
-=======
                             if (*thread).event_info.info as u32 & RT_EVENT_FLAG_CLEAR > 0u32 {
                                 need_clear_set |= (*thread).event_info.set;
                             }
 
                             (*thread).resume();
                             (*thread).error = code::EOK;
->>>>>>> 30502ef3
                             need_schedule = true;
                         }
                     }
@@ -277,11 +254,7 @@
         // SAFETY: thread ensured not null
         let thread = unsafe { &mut *thread_ptr };
 
-<<<<<<< HEAD
-        thread.error = -(RT_EINTR as i32);
-=======
         thread.error = code::EINTR;
->>>>>>> 30502ef3
 
         unsafe {
             rt_object_hook_call!(
@@ -305,11 +278,7 @@
         }
 
         if status == RT_EOK as i32 {
-<<<<<<< HEAD
-            thread.error = RT_EOK as i32;
-=======
             thread.error = code::EOK;
->>>>>>> 30502ef3
 
             if !recved.is_null() {
                 // SAFETY: recved is null checked
@@ -318,33 +287,19 @@
                 }
             }
 
-<<<<<<< HEAD
-            thread.event_set = self.set & set;
-            thread.event_info = option;
-=======
             thread.event_info.set = self.set & set;
             thread.event_info.info = option;
->>>>>>> 30502ef3
 
             if option as u32 & RT_EVENT_FLAG_CLEAR > 0u32 {
                 self.set &= !set;
             }
         } else if timeout == 0 {
-<<<<<<< HEAD
-            thread.error = -(RT_ETIMEOUT as i32);
-            self.parent.unlock();
-            return -(RT_ETIMEOUT as i32);
-        } else {
-            thread.event_set = set;
-            thread.event_info = option;
-=======
             thread.error = code::ETIMEOUT;
             self.parent.unlock();
             return -(RT_ETIMEOUT as i32);
         } else {
             thread.event_info.set = set;
             thread.event_info.info = option;
->>>>>>> 30502ef3
 
             let ret = self
                 .parent
@@ -366,13 +321,8 @@
 
             Cpu::get_current_scheduler().do_task_schedule();
 
-<<<<<<< HEAD
-            if thread.error != RT_EOK as i32 {
-                return thread.error;
-=======
             if thread.error != code::EOK {
                 return thread.error.to_errno();
->>>>>>> 30502ef3
             }
 
             self.parent.lock();
@@ -380,11 +330,7 @@
             if recved != null_mut() {
                 // SAFETY: recved is null checked
                 unsafe {
-<<<<<<< HEAD
-                    *recved = (*thread).event_set;
-=======
                     *recved = (*thread).event_info.set;
->>>>>>> 30502ef3
                 }
             }
         }
@@ -398,11 +344,7 @@
             );
         }
 
-<<<<<<< HEAD
-        thread.error
-=======
         thread.error.to_errno()
->>>>>>> 30502ef3
     }
 
     pub fn receive(&mut self, set: u32, option: u8, timeout: i32, recved: *mut u32) -> i32 {
