<<<<<<< HEAD
//! Provide the intrusive LinkedList and ListHead

use core::{
    cell::Cell,
    convert::Infallible,
    fmt,
    marker::{PhantomData, PhantomPinned},
    pin::Pin,
    ptr::{self, NonNull},
};
use pinned_init::*;
=======
//! Provide the intrusive LinkedList
#![allow(dead_code)]
use core::marker::PhantomData;
use core::{fmt, ptr};
>>>>>>> 2641cdd4

/// An intrusive linked list
///
/// A clean room implementation of the one used in CS140e 2018 Winter
///
/// Thanks Sergio Benitez for his excellent work,
/// See [CS140e](https://cs140e.sergio.bz/) for more information
#[derive(Copy, Clone)]
pub struct LinkedList {
    head: *mut usize,
}

unsafe impl Send for LinkedList {}

impl LinkedList {
    /// Create a new LinkedList
    pub const fn new() -> LinkedList {
        LinkedList {
            head: ptr::null_mut(),
        }
    }

    /// Return `true` if the list is empty
    pub fn is_empty(&self) -> bool {
        self.head.is_null()
    }

    /// Push `item` to the front of the list
    pub unsafe fn push(&mut self, item: *mut usize) {
        *item = self.head as usize;
        self.head = item;
    }

    /// Try to remove the first item in the list
    pub fn pop(&mut self) -> Option<*mut usize> {
        match self.is_empty() {
            true => None,
            false => {
                // Advance head pointer
                let item = self.head;
                self.head = unsafe { *item as *mut usize };
                Some(item)
            }
        }
    }

    /// Return an iterator over the items in the list
    pub fn iter(&self) -> Iter {
        Iter {
            curr: self.head,
            list: PhantomData,
        }
    }

    /// Return an mutable iterator over the items in the list
    pub fn iter_mut(&mut self) -> IterMut {
        IterMut {
            prev: &mut self.head as *mut *mut usize as *mut usize,
            curr: self.head,
            list: PhantomData,
        }
    }
}

impl fmt::Debug for LinkedList {
    fn fmt(&self, f: &mut fmt::Formatter) -> fmt::Result {
        f.debug_list().entries(self.iter()).finish()
    }
}

/// An iterator over the linked list
pub struct Iter<'a> {
    curr: *mut usize,
    list: PhantomData<&'a LinkedList>,
}

impl<'a> Iterator for Iter<'a> {
    type Item = *mut usize;

    fn next(&mut self) -> Option<Self::Item> {
        if self.curr.is_null() {
            None
        } else {
            let item = self.curr;
            let next = unsafe { *item as *mut usize };
            self.curr = next;
            Some(item)
        }
    }
}

/// Represent a mutable node in `LinkedList`
pub struct ListNode {
    prev: *mut usize,
    curr: *mut usize,
}

impl ListNode {
    /// Remove the node from the list
    pub fn pop(self) -> *mut usize {
        // Skip the current one
        unsafe {
            *(self.prev) = *(self.curr);
        }
        self.curr
    }

    /// Returns the pointed address
    pub fn value(&self) -> *mut usize {
        self.curr
    }
}

/// A mutable iterator over the linked list
pub struct IterMut<'a> {
    list: PhantomData<&'a mut LinkedList>,
    prev: *mut usize,
    curr: *mut usize,
}

impl<'a> Iterator for IterMut<'a> {
    type Item = ListNode;

    fn next(&mut self) -> Option<Self::Item> {
        if self.curr.is_null() {
            None
        } else {
            let res = ListNode {
                prev: self.prev,
                curr: self.curr,
            };
            self.prev = self.curr;
            self.curr = unsafe { *self.curr as *mut usize };
            Some(res)
        }
    }
}

#[pin_data(PinnedDrop)]
#[repr(C)]
#[derive(Debug)]
pub struct ListHead {
    pub(crate) next: Link,
    pub(crate) prev: Link,
    #[pin]
    pin: PhantomPinned,
}

impl ListHead {
    #[inline]
    pub fn new() -> impl PinInit<Self, Infallible> {
        try_pin_init!(&this in Self {
            next: unsafe { Link::new_unchecked(this) },
            prev: unsafe { Link::new_unchecked(this) },
            pin: PhantomPinned,
        }? Infallible)
    }

    #[inline]
    pub fn insert_next(self: Pin<&mut Self>, list: &ListHead) {
        // SAFETY: We do not move `self`.
        let this: &mut Self = unsafe { self.get_unchecked_mut() };
        this.prev = list
            .next
            .prev()
            .replace(unsafe { Link::new_unchecked(NonNull::new_unchecked(this)) });
        this.next = list
            .next
            .replace(unsafe { Link::new_unchecked(NonNull::new_unchecked(this)) });
    }

    #[inline]
    pub fn insert_prev(self: Pin<&mut Self>, list: &ListHead) {
        // SAFETY: We do not move `self`.
        let this: &mut Self = unsafe { self.get_unchecked_mut() };
        this.next = list
            .prev
            .next()
            .replace(unsafe { Link::new_unchecked(NonNull::new_unchecked(this)) });
        this.prev = list
            .prev
            .replace(unsafe { Link::new_unchecked(NonNull::new_unchecked(this)) });
    }

    #[inline]
    pub fn reinit(self: Pin<&mut Self>) {
        let this: &mut Self = unsafe { self.get_unchecked_mut() };
        let ptr: *mut ListHead = this;
        unsafe {
            (*ptr)
                .prev
                .replace(Link::new_unchecked(NonNull::new_unchecked(ptr)));
            (*ptr)
                .next
                .replace(Link::new_unchecked(NonNull::new_unchecked(ptr)));
        }
    }

    #[inline]
    pub fn remove(self: Pin<&mut Self>) {
        if !ptr::eq(self.next.as_ptr(), &*self) {
            let next = unsafe { &*self.next.as_ptr() };
            let prev = unsafe { &*self.prev.as_ptr() };
            next.prev.set(&self.prev);
            prev.next.set(&self.next);
            // set self as empty.
            self.reinit();
        }
    }

    #[inline]
    pub fn next(&self) -> Option<NonNull<Self>> {
        if ptr::eq(self.next.as_ptr(), self) {
            None
        } else {
            Some(unsafe { NonNull::new_unchecked(self.next.as_ptr() as *mut Self) })
        }
    }

    #[inline]
    pub fn is_empty(&self) -> bool {
        ptr::eq(self.next.as_ptr(), self)
    }

    #[allow(dead_code)]
    pub fn size(&self) -> usize {
        let mut size = 1;
        let mut cur = self.next.clone();
        while !ptr::eq(self, cur.cur()) {
            cur = cur.next().clone();
            size += 1;
        }
        size
    }
}

#[pinned_drop]
impl PinnedDrop for ListHead {
    //#[inline]
    fn drop(self: Pin<&mut Self>) {
        if !ptr::eq(self.next.as_ptr(), &*self) {
            let next = unsafe { &*self.next.as_ptr() };
            let prev = unsafe { &*self.prev.as_ptr() };
            next.prev.set(&self.prev);
            prev.next.set(&self.next);
        }
    }
}

#[repr(transparent)]
#[derive(Clone, Debug)]
struct Link(Cell<NonNull<ListHead>>);

impl Link {
    #[inline]
    unsafe fn new_unchecked(ptr: NonNull<ListHead>) -> Self {
        Self(Cell::new(ptr))
    }

    #[inline]
    fn next(&self) -> &Link {
        unsafe { &(*self.0.get().as_ptr()).next }
    }

    #[inline]
    fn prev(&self) -> &Link {
        unsafe { &(*self.0.get().as_ptr()).prev }
    }

    #[allow(dead_code)]
    fn cur(&self) -> &ListHead {
        unsafe { &*self.0.get().as_ptr() }
    }

    #[inline]
    fn replace(&self, other: Link) -> Link {
        unsafe { Link::new_unchecked(self.0.replace(other.0.get())) }
    }

    #[inline]
    fn as_ptr(&self) -> *const ListHead {
        self.0.get().as_ptr()
    }

    #[inline]
    fn set(&self, val: &Link) {
        self.0.set(val.0.get());
    }
}<|MERGE_RESOLUTION|>--- conflicted
+++ resolved
@@ -1,6 +1,5 @@
-<<<<<<< HEAD
 //! Provide the intrusive LinkedList and ListHead
-
+#![allow(dead_code)]
 use core::{
     cell::Cell,
     convert::Infallible,
@@ -10,12 +9,6 @@
     ptr::{self, NonNull},
 };
 use pinned_init::*;
-=======
-//! Provide the intrusive LinkedList
-#![allow(dead_code)]
-use core::marker::PhantomData;
-use core::{fmt, ptr};
->>>>>>> 2641cdd4
 
 /// An intrusive linked list
 ///
