--- conflicted
+++ resolved
@@ -15,11 +15,8 @@
 
 mod alloc;
 mod clock;
-<<<<<<< HEAD
 mod cpu;
-=======
 mod irq;
->>>>>>> 536732ea
 mod linked_list;
 mod object;
 mod rt_bindings;
