--- conflicted
+++ resolved
@@ -31,12 +31,9 @@
 pub mod static_init;
 pub mod str;
 pub mod sync;
-<<<<<<< HEAD
 pub mod thread;
 mod zombie;
-=======
 pub mod components;
->>>>>>> 268b60a9
 
 use core::sync::atomic::{self, Ordering};
 
