#![feature(panic_info_message)]
#![allow(internal_features)]
#![feature(core_intrinsics)]
#![no_std]

#[macro_use]
mod static_assert;
#[macro_use]
mod print;

#[cfg(feature = "RT_DEBUGING_SPINLOCK")]
#[macro_use]
mod caller_address;

mod alloc;
mod clock;
mod cpu;
mod int;
mod object;
mod rt_bindings;
mod rt_list;
mod sync;
<<<<<<< HEAD
=======
mod utils;
>>>>>>> fdfc8c2c

use core::sync::atomic::{self, Ordering};

#[panic_handler]
fn panic(info: &core::panic::PanicInfo<'_>) -> ! {
    println!("{}", info);
    unsafe {
        rt_bindings::rt_hw_cpu_reset(); // may return
    }
    #[cfg(debug_assertions)]
    loop {
        atomic::compiler_fence(Ordering::SeqCst);
    }
    #[cfg(not(debug_assertions))]
    unsafe {
        core::intrinsics::abort()
    }
}<|MERGE_RESOLUTION|>--- conflicted
+++ resolved
@@ -20,10 +20,7 @@
 mod rt_bindings;
 mod rt_list;
 mod sync;
-<<<<<<< HEAD
-=======
 mod utils;
->>>>>>> fdfc8c2c
 
 use core::sync::atomic::{self, Ordering};
 
