--- conflicted
+++ resolved
@@ -32,11 +32,8 @@
 pub mod static_init;
 pub mod str;
 pub mod sync;
-<<<<<<< HEAD
-=======
 pub mod thread;
 mod zombie;
->>>>>>> 3daf0414
 
 // need to call before rt_enter_critical/ cpus_lock called
 #[no_mangle]
