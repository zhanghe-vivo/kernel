--- conflicted
+++ resolved
@@ -67,19 +67,11 @@
 
 #[macro_export]
 macro_rules! container_of {
-<<<<<<< HEAD
-    ($ptr:expr, $type:ty, $($f:tt)*) => {{
-        let temp_ptr = $ptr as *const _ as *const u8;
-        let temp_offset: usize = core::mem::offset_of!($type, $($f)*);
-        temp_ptr.sub(temp_offset * core::mem::size_of::<u8>()) as *const $type
-    }}
-=======
     ($ptr:expr, $type:path, $field:ident) => {
         $ptr.cast::<u8>()
             .sub(core::mem::offset_of!($type, $field))
             .cast::<$type>()
     };
->>>>>>> 308c4606
 }
 
 /// Get the struct for this entry
