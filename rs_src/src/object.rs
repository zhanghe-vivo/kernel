<<<<<<< HEAD
use crate::rt_bindings::*;
use crate::{container_of, rt_bindings, rt_list_init};
use core::{ffi, ptr};
=======
use crate::{
    linked_list::ListHead, rt_bindings::*, static_init::UnsafeStaticInit, sync::RawSpin,
    thread::RtThread,
};
>>>>>>> 308c4606

use core::{ffi, mem, pin::Pin, ptr, slice};
use pinned_init::*;

type DestroyFunc = extern "C" fn(*mut ffi::c_void) -> rt_err_t;

<<<<<<< HEAD
/// Type to define object_info for the number of _object_container items.
pub enum RtObjectInfoType {
    RTObjectInfoThread = 0,
    ///< The object is a thread.
=======
#[repr(u8)]
#[derive(Debug, Copy, Clone, PartialEq, Eq, PartialOrd, Ord)]
pub enum ObjectClassType {
    ObjectClassUninit = 0,
    ObjectClassThread = 1,
    //< The object is a thread.
>>>>>>> 308c4606
    #[cfg(feature = "RT_USING_SEMAPHORE")]
    ObjectClassSemaphore,
    //< The object is a semaphore.
    #[cfg(feature = "RT_USING_MUTEX")]
    ObjectClassMutex,
    //< The object is a mutex.
    #[cfg(feature = "RT_USING_EVENT")]
    ObjectClassEvent,
    //< The object is an event.
    #[cfg(feature = "RT_USING_MAILBOX")]
    ObjectClassMailBox,
    //< The object is a mailbox.
    #[cfg(feature = "RT_USING_MESSAGEQUEUE")]
    ObjectClassMessageQueue,
    //< The object is a message queue.
    #[cfg(feature = "RT_USING_MEMHEAP")]
    ObjectClassMemHeap,
    //< The object is a memory heap.
    #[cfg(feature = "RT_USING_MEMPOOL")]
    ObjectClassMemPool,
    //< The object is a memory pool.
    #[cfg(feature = "RT_USING_DEVICE")]
    ObjectClassDevice,
    //< The object is a device.
    ObjectClassTimer,
    //< The object is a timer.
    #[cfg(feature = "RT_USING_MODULE")]
    ObjectClassModule,
    //< The object is a module.
    #[cfg(feature = "RT_USING_HEAP")]
    ObjectClassMemory,
    //< The object is memory.
    #[cfg(feature = "RT_USING_SMART")]
    ObjectClassChannel,
    //< The object is an IPC channel.
    #[cfg(feature = "RT_USING_HEAP")]
    ObjectClassCustom,
    //< The object is a custom object.
    ObjectClassUnknown,
}

/// The object is a static object.
const OBJECT_CLASS_STATIC: u8 = 0x80;

#[pin_data]
//#[derive(Debug)]
#[repr(C)]
struct ObjectInformation {
    pub(crate) spinlock: RawSpin,
    #[pin]
    pub(crate) object_list: ListHead,
    object_size: usize,
    obj_type: ObjectClassType,
}

#[doc = " Base structure of Kernel object"]
#[pin_data]
#[derive(Debug)]
#[repr(C)]
pub struct BaseObject {
    #[doc = "< dynamic name of kernel object"]
    pub name: [i8; RT_NAME_MAX as usize],
    #[doc = "< type of kernel object"]
    pub type_: u8,
    #[doc = "< flag of kernel object"]
    pub flag: u8,
    #[doc = "< list node of kernel object"]
    #[pin]
    list: ListHead,
}

#[pin_data]
#[derive(Debug)]
#[repr(C)]
struct CustomObject {
    #[pin]
    parent: BaseObject,
    destroy: Option<DestroyFunc>,
    data: *mut ffi::c_void,
}

#[pin_data]
pub(crate) struct ObjectContainer {
    #[pin]
    data: [ObjectInformation; ObjectClassType::ObjectClassUnknown as usize - 1],
}

pub(crate) static mut OBJECT_CONTAINER: UnsafeStaticInit<ObjectContainer, ObjectContainerInit> =
    UnsafeStaticInit::new(ObjectContainerInit);

pub(crate) struct ObjectContainerInit;
unsafe impl PinInit<ObjectContainer> for ObjectContainerInit {
    unsafe fn __pinned_init(
        self,
        slot: *mut ObjectContainer,
    ) -> Result<(), core::convert::Infallible> {
        let init = ObjectContainer::new();
        unsafe { init.__pinned_init(slot) }
    }
}

impl ObjectContainer {
    fn new() -> impl PinInit<Self> {
        pin_init!(Self {
            data <- pin_init_array_from_fn(|i| ObjectInformation::new(i as u8)),
        })
    }
}

impl ObjectClassType {
    // 为枚举类型添加方法
    fn get_object_size(index: u8) -> usize {
        match index {
            x if x == Self::ObjectClassThread as u8 => mem::size_of::<RtThread>(),
            //< The object is a thread.
            #[cfg(feature = "RT_USING_SEMAPHORE")]
            x if x == Self::ObjectClassSemaphore as u8 => mem::size_of::<rt_semaphore>(),
            //< The object is a semaphore.
            #[cfg(feature = "RT_USING_MUTEX")]
            x if x == Self::ObjectClassMutex as u8 => mem::size_of::<rt_mutex>(),
            //< The object is a mutex.
            #[cfg(feature = "RT_USING_EVENT")]
            x if x == Self::ObjectClassEvent as u8 => mem::size_of::<rt_event>(),
            //< The object is an event.
            #[cfg(feature = "RT_USING_MAILBOX")]
            x if x == Self::ObjectClassMailBox as u8 => mem::size_of::<rt_mailbox>(),
            //< The object is a mailbox.
            #[cfg(feature = "RT_USING_MESSAGEQUEUE")]
            x if x == Self::ObjectClassMessageQueue as u8 => mem::size_of::<rt_messagequeue>(),
            //< The object is a message queue.
            #[cfg(feature = "RT_USING_MEMHEAP")]
            x if x == Self::ObjectClassMemHeap as u8 => mem::size_of::<rt_memheap>(),
            //< The object is a memory heap.
            #[cfg(feature = "RT_USING_MEMPOOL")]
            x if x == Self::ObjectClassMemPool as u8 => mem::size_of::<rt_mempool>(),
            //< The object is a memory pool.
            #[cfg(feature = "RT_USING_DEVICE")]
            x if x == Self::ObjectClassDevice as u8 => mem::size_of::<rt_device>(),
            //< The object is a device.
            x if x == Self::ObjectClassTimer as u8 => mem::size_of::<rt_timer>(),
            //< The object is a timer.
            #[cfg(feature = "RT_USING_MODULE")]
            x if x == Self::ObjectClassModule as u8 => mem::size_of::<rt_dlmodule>(),
            //< The object is a module.
            #[cfg(feature = "RT_USING_HEAP")]
            x if x == Self::ObjectClassMemory as u8 => mem::size_of::<rt_memory>(),
            //< The object is memory.
            #[cfg(feature = "RT_USING_SMART")]
            x if x == Self::ObjectClassChannel as u8 => mem::size_of::<rt_channel>(),
            //< The object is an IPC channel.
            #[cfg(feature = "RT_USING_HEAP")]
            x if x == Self::ObjectClassCustom as u8 => mem::size_of::<CustomObject>(),

            _ => unreachable!("not a kernel object type!"),
        }
    }
}

impl ObjectInformation {
    fn new(index: u8) -> impl PinInit<Self> {
        pin_init!(Self {
            spinlock: RawSpin::new(),
            object_list <- ListHead::new(),
            object_size: ObjectClassType::get_object_size(index + 1),
            obj_type: unsafe { mem::transmute(index + 1) },
        })
    }

    #[inline]
    pub fn get_info_by_type(object_type: u8) -> Option<&'static ObjectInformation> {
        if object_type > ObjectClassType::ObjectClassUninit as u8
            && object_type < ObjectClassType::ObjectClassUnknown as u8
        {
            Some(unsafe { &OBJECT_CONTAINER.data[(object_type - 1) as usize] })
        } else {
            None
        }
    }

    pub fn size(object_type: u8) -> usize {
        if object_type > ObjectClassType::ObjectClassUninit as u8
            && object_type < ObjectClassType::ObjectClassUnknown as u8
        {
            let info = unsafe { &OBJECT_CONTAINER.data[(object_type - 1) as usize] };
            info.spinlock.acquire();
            info.object_list.size()
        } else {
            0
        }
    }

    pub fn get_objects_by_type(object_type: u8, objects: &mut [*mut BaseObject]) -> usize {
        if object_type > ObjectClassType::ObjectClassUninit as u8
            && object_type < ObjectClassType::ObjectClassUnknown as u8
        {
            let mut count: usize = 0;
            let maxlen: usize = objects.len();
            let info = unsafe { &OBJECT_CONTAINER.data[(object_type - 1) as usize] };
            info.spinlock.acquire();
            crate::list_head_for_each!(node, &info.object_list, {
                let object = unsafe { crate::list_head_entry!(node.as_ptr(), BaseObject, list) };
                objects[count] = object as *mut BaseObject;
                count += 1;
                if count >= maxlen {
                    break;
                }
            });
            count
        } else {
            0
        }
    }
}

/// This function will return the specified type of object information.
///
/// # Arguments
///
/// * `object_type` - The type of object, which can be RT_Object_Class_Thread, Semaphore, Mutex, etc.
///
/// # Returns
///
/// The object type information or None if not found.
#[no_mangle]
pub extern "C" fn rt_object_get_information(
    object_type: rt_object_class_type,
) -> *const rt_object_information {
    if let Some(info) =
        ObjectInformation::get_info_by_type(object_type as u8 & (!OBJECT_CLASS_STATIC))
    {
        info as *const _ as *const rt_object_information
    } else {
        core::ptr::null_mut()
    }
}

/// This function will return the length of object list in object container.
///
/// # Arguments
///
/// * `object_type` - The type of object, which can be RT_Object_Class_Thread, Semaphore, Mutex, etc.
///
/// # Returns
///
/// The length of object list.
#[no_mangle]
pub extern "C" fn rt_object_get_length(object_type: rt_object_class_type) -> usize {
    ObjectInformation::size(object_type as u8)
}

/// This function will copy the object pointer of the specified type, with the maximum size specified by maxlen.
///
/// # Arguments
///
/// * `object_type` - The type of object, which can be RT_Object_Class_Thread, Semaphore, Mutex, etc.
/// * `pointers` - The pointer will be saved to.
/// * `maxlen` - The maximum number of pointers that can be saved.
///
/// # Returns
///
/// The copied number of object pointers.
#[no_mangle]
pub unsafe extern "C" fn rt_object_get_pointers(
    object_type: rt_object_class_type,
    pointers: *mut rt_object_t,
    maxlen: usize,
) -> usize {
    if maxlen == 0 {
        return 0;
    }

    let object_slice: &mut [*mut BaseObject] =
        slice::from_raw_parts_mut(pointers as *mut *mut BaseObject, maxlen);
    ObjectInformation::get_objects_by_type(object_type as u8, object_slice)
}

/// This function will initialize an object and add it to object system
/// management.
///
/// # Arguments
///
/// * `object` - The specified object to be initialized.
/// * `type` - The object type.
/// * `name` - The object name. In the system, the object's name must be unique.
///
/// # Safety
///
/// This function is marked as unsafe because it performs low-level operations such as
/// modifying global state and working with raw pointers.
#[no_mangle]
pub extern "C" fn rt_object_init(
    object: *mut rt_object,
    type_: rt_object_class_type,
    name: *const ffi::c_char,
) {
    assert!(!object.is_null());
    let information = ObjectInformation::get_info_by_type(type_ as u8).unwrap();

    #[cfg(feature = "RT_USING_DEBUG")]
    {
        let _guard = information.spinlock.acquire();
        crate::list_head_for_each!(node, &information.object_list, {
            let obj = unsafe { crate::list_head_entry!(node.as_ptr(), BaseObject, list) };
            assert!(!ptr::eq(object, obj as *const rt_object));
        });
    }
    let obj_ref = unsafe { &mut *(object as *mut BaseObject) };
    // initialize object's parameters
    // set object type to static
    let type_ = type_ as u8 | OBJECT_CLASS_STATIC;

    rt_object_init_internal(information, obj_ref, type_, name);
}

pub(crate) fn rt_object_init_dyn(
    object: *mut rt_object,
    type_: rt_object_class_type,
    name: *const ffi::c_char,
) {
    assert!(!object.is_null());

    let information = ObjectInformation::get_info_by_type(type_ as u8).unwrap();
    let obj_ref = unsafe { &mut *(object as *mut BaseObject) };

    rt_object_init_internal(information, obj_ref, type_ as u8, name);
}

#[inline]
fn rt_object_init_internal(
    information: &ObjectInformation,
    obj_ref: &mut BaseObject,
    type_: u8,
    name: *const ffi::c_char,
) {
    obj_ref.type_ = type_;

    #[cfg(feature = "RT_NAME_MAX")]
    unsafe {
        rt_strncpy(obj_ref.name.as_mut_ptr(), name, RT_NAME_MAX - 1);
    }

    #[cfg(not(feature = "RT_NAME_MAX"))]
    {
        obj_ref.name = name;
    }

    unsafe {
        crate::rt_object_hook_call!(OBJECT_ATTACH_HOOK, obj_ref as *const _ as *const rt_object);
    }

    #[cfg(feature = "RT_USING_MODULE")]
    let module = unsafe { dlmodule_self() };

    let _guard = information.spinlock.acquire();
    #[cfg(feature = "RT_USING_MODULE")]
    if !module.is_null() {
        unsafe {
            Pin::new_unchecked(&mut obj_ref.list).insert_next(&(*module).object_list);
            obj_ref.module_id = module as *mut ffi::c_void;
        }
    } else {
        // insert object into information object list
        unsafe {
            Pin::new_unchecked(&mut obj_ref.list).insert_next(&information.object_list);
        }
    }

    unsafe {
        #[cfg(not(feature = "RT_USING_MODULE"))]
        Pin::new_unchecked(&mut obj_ref.list).insert_next(&information.object_list);
    }
}

/// This function will detach a static object from the object system,
/// and the memory of the static object is not freed.
///
/// # Arguments
///
/// * `object` - The specified object to be detached.
#[no_mangle]
pub extern "C" fn rt_object_detach(object: *mut rt_object) {
    assert!(!object.is_null());
    unsafe { crate::rt_object_hook_call!(OBJECT_DETACH_HOOK, object) };

    //let obj = unsafe { Box::leak(Box::from_raw(object as *mut BaseObject)) };
    let obj = unsafe { &mut *object };
    if let Some(information) =
        ObjectInformation::get_info_by_type(obj.type_ & (!OBJECT_CLASS_STATIC))
    {
        information.spinlock.acquire();
        unsafe { Pin::new_unchecked(&mut obj.list).remove() };
        obj.type_ = ObjectClassType::ObjectClassUninit as u8;
    } else {
        panic!(
            "object type not find. name: {:?}, type: {:?}",
            obj.name, obj.type_
        );
    }
}

/// This function will allocate an object from object system.
///
/// type is the type of object.
///
/// name is the object name. In system, the object's name must be unique.
///
/// Returns the allocated object.
#[cfg(feature = "RT_USING_HEAP")]
#[no_mangle]
pub extern "C" fn rt_object_allocate(
    type_: rt_object_class_type,
    name: *const ffi::c_char,
) -> rt_object_t {
    // get object information
    use core::ffi::c_void;
    let information = ObjectInformation::get_info_by_type(type_ as u8).unwrap();

    crate::rt_debug_not_in_interrupt!();

    let object = unsafe { rt_malloc(information.object_size as u32) as *mut BaseObject };
    if object.is_null() {
        return ptr::null_mut();
    }
    unsafe {
        rt_memset(object as *mut c_void, 0x0, information.object_size as u32);
    }

    let obj_ref = unsafe { &mut *object };
    rt_object_init_internal(information, obj_ref, type_ as u8, name);
    object as rt_object_t
}

/// This function will delete an object and release object memory.
///
/// object is the specified object to be deleted.
#[cfg(feature = "RT_USING_HEAP")]
#[no_mangle]
pub extern "C" fn rt_object_delete(object: rt_object_t) {
    // object check
    assert!(!object.is_null());
    unsafe {
        assert!(((*object).type_ & OBJECT_CLASS_STATIC) == 0);
    }

    unsafe { crate::rt_object_hook_call!(OBJECT_DETACH_HOOK, object) };

    unsafe {
        let obj = &mut *object;
        let information = ObjectInformation::get_info_by_type(obj.type_).unwrap();
        // lock interrupt
        {
            let _guard = information.spinlock.acquire();
            Pin::new_unchecked(&mut obj.list).remove();
        }
        // reset object type
        obj.type_ = ObjectClassType::ObjectClassUninit as u8;
        rt_free(object as *mut ffi::c_void);
    }
}

/// This function will create a custom object container.
///
/// # Arguments
///
/// * `name` - the specified name of object.
/// * `data` - the custom data.
/// * `data_destroy` - the custom object destroy callback.
///
/// # Returns
///
/// The found object or `RT_NULL` if there is no this object in object container.
///
/// # Note
///
/// This function shall not be invoked in interrupt status.
#[cfg(feature = "RT_USING_HEAP")]
#[no_mangle]
pub extern "C" fn rt_custom_object_create(
    name: *const ffi::c_char,
    data: *mut ffi::c_void,
    data_destroy: DestroyFunc,
) -> rt_object_t {
    let cobj =
        rt_object_allocate(ObjectClassType::ObjectClassCustom as u32, name) as *mut CustomObject;
    if cobj.is_null() {
        return cobj as rt_object_t;
    }
    unsafe {
        (*cobj).destroy = Some(data_destroy);
        (*cobj).data = data;
    }
    cobj as rt_object_t
}

/// This function will destroy a custom object container.
///
/// # Arguments
///
/// * `obj` - the specified name of object.
///
/// # Note
///
/// This function shall not be invoked in interrupt status.
#[cfg(feature = "RT_USING_HEAP")]
#[no_mangle]
pub extern "C" fn rt_custom_object_destroy(obj: *mut rt_object) -> rt_err_t {
    let mut ret: rt_err_t = -1;
    let cobj = obj as *mut CustomObject;

    if !obj.is_null() && (unsafe { *obj }).type_ == ObjectClassType::ObjectClassCustom as u8 {
        let custom_obj = unsafe { &*cobj };
        if let Some(destroy_fn) = custom_obj.destroy {
            ret = destroy_fn(custom_obj.data);
        }
        rt_object_delete(obj);
    }
    ret
}

/// This function will judge the object is system object or not.
///
/// Normally, the system object is a static object and the type
/// of object set to OBJECT_CLASS_STATIC.
///
/// # Arguments
///
/// * `object` - the specified object to be judged.
///
/// # Returns
///
/// `RT_TRUE` if a system object, `RT_FALSE` for others.
///
/// # Note
///
/// This function shall not be invoked in interrupt status.
#[no_mangle]
pub extern "C" fn rt_object_is_systemobject(object: rt_object_t) -> rt_bool_t {
    /* object check */
    assert!(!object.is_null());
    let obj_type = unsafe { (*object).type_ };

    if (obj_type & OBJECT_CLASS_STATIC) != 0 {
        return RT_TRUE as ffi::c_int;
    }

    return RT_FALSE as ffi::c_int;
}

/// This function will return the type of object without
/// `OBJECT_CLASS_STATIC` flag.
///
/// # Arguments
///
/// * `object` - the specified object to get type.
///
/// # Returns
///
/// The type of object.
#[no_mangle]
pub extern "C" fn rt_object_get_type(object: rt_object_t) -> rt_uint8_t {
    /* object check */
    assert!(!object.is_null());
    let obj_type = unsafe { (*object).type_ };

    return obj_type & (!OBJECT_CLASS_STATIC);
}

/// This function will find specified name object from object
/// container.
///
/// # Arguments
///
/// * `name` - the specified name of object.
/// * `type` - the type of object.
///
/// # Returns
///
/// The found object or `RT_NULL` if there is no this object
/// in object container.
///
/// # Note
///
/// This function shall not be invoked in interrupt status.
#[no_mangle]
pub extern "C" fn rt_object_find(name: *const ffi::c_char, type_: rt_uint8_t) -> rt_object_t {
    /* parameter check */
    if name.is_null() {
        return ptr::null_mut();
    }

    /* which is invoke in interrupt status */
    crate::rt_debug_not_in_interrupt!();

    let information = ObjectInformation::get_info_by_type(type_ & (!OBJECT_CLASS_STATIC)).unwrap();

    unsafe {
        /* enter critical */
        rt_enter_critical();
        /* try to find object */
        crate::list_head_for_each!(node, &information.object_list, {
            let object = crate::list_head_entry!(node.as_ptr(), BaseObject, list);
            if rt_strncmp(
                (*object).name.as_ptr() as *const ffi::c_char,
                name,
                RT_NAME_MAX,
            ) == 0
            {
                /* leave critical */
                rt_exit_critical();
                return object as rt_object_t;
            }
        });

        /* leave critical */
        rt_exit_critical();
    }

    ptr::null_mut()
}

/// This function will return the name of the specified object container
///
/// # Arguments
///
/// * `object` - the specified object to get name
/// * `name` - buffer to store the object name string
/// * `name_size` - maximum size of the buffer to store object name
///
/// # Returns
///
/// `-RT_EINVAL` if any parameter is invalid or `RT_EOK` if the operation is successfully executed
///
/// # Note
///
/// This function shall not be invoked in interrupt status
#[no_mangle]
pub extern "C" fn rt_object_get_name(
    object: rt_object_t,
    name: *const ffi::c_char,
    name_size: rt_uint8_t,
) -> rt_err_t {
    let mut result: rt_err_t = -(RT_EINVAL as i32);
    if !object.is_null() && !name.is_null() && name_size != 0 {
        let obj_name = (unsafe { *object }).name;
        unsafe { rt_strncpy(name as *mut _, obj_name.as_ptr(), name_size as rt_size_t) };
        result = RT_EOK as rt_err_t;
    }

    return result;
}

#[cfg(all(feature = "RT_USING_HOOK", feature = "RT_HOOK_USING_FUNC_PTR"))]
#[no_mangle]
pub static mut OBJECT_ATTACH_HOOK: Option<unsafe extern "C" fn(*const rt_object)> = None;
#[cfg(all(feature = "RT_USING_HOOK", feature = "RT_HOOK_USING_FUNC_PTR"))]
#[no_mangle]
pub static mut OBJECT_DETACH_HOOK: Option<unsafe extern "C" fn(*const rt_object)> = None;
#[cfg(all(feature = "RT_USING_HOOK", feature = "RT_HOOK_USING_FUNC_PTR"))]
#[no_mangle]
pub static mut rt_object_trytake_hook: Option<unsafe extern "C" fn(*const rt_object)> = None;
#[cfg(all(feature = "RT_USING_HOOK", feature = "RT_HOOK_USING_FUNC_PTR"))]
#[no_mangle]
pub static mut rt_object_take_hook: Option<unsafe extern "C" fn(*const rt_object)> = None;
#[cfg(all(feature = "RT_USING_HOOK", feature = "RT_HOOK_USING_FUNC_PTR"))]
#[no_mangle]
pub static mut rt_object_put_hook: Option<unsafe extern "C" fn(*const rt_object)> = None;

/// This function sets a hook function, which will be invoked when an object attaches to the kernel object system.
///
/// # Arguments
///
/// * `hook` - The hook function.
#[cfg(all(feature = "RT_USING_HOOK", feature = "RT_HOOK_USING_FUNC_PTR"))]
#[no_mangle]
pub extern "C" fn rt_object_attach_sethook(hook: unsafe extern "C" fn(*const rt_object)) {
    unsafe { OBJECT_ATTACH_HOOK = Some(hook) };
}

/// This function sets a hook function, which will be invoked when an object detaches from the kernel object system.
///
/// # Arguments
///
/// * `hook` - The hook function.
#[cfg(all(feature = "RT_USING_HOOK", feature = "RT_HOOK_USING_FUNC_PTR"))]
#[no_mangle]
pub extern "C" fn rt_object_detach_sethook(hook: unsafe extern "C" fn(*const rt_object)) {
    unsafe { OBJECT_DETACH_HOOK = Some(hook) };
}

/// This function sets a hook function, which will be invoked when an object is taken from the kernel object system.
///
/// The object is taken means:
///   - semaphore: semaphore is taken by thread
///   - mutex: mutex is taken by thread
///   - event: event is received by thread
///   - mailbox: mail is received by thread
///   - message queue: message is received by thread
///
/// # Arguments
///
/// * `hook` - The hook function.
#[cfg(all(feature = "RT_USING_HOOK", feature = "RT_HOOK_USING_FUNC_PTR"))]
#[no_mangle]
pub extern "C" fn rt_object_trytake_sethook(hook: unsafe extern "C" fn(*const rt_object)) {
    unsafe { rt_object_trytake_hook = Some(hook) };
}

/// This function sets a hook function, which will be invoked when an object has been taken from the kernel object system.
///
/// The object have been taken means:
///   - semaphore: semaphore have been taken by thread
///   - mutex: mutex have been taken by thread
///   - event: event have been received by thread
///   - mailbox: mail have been received by thread
///   - message queue: message have been received by thread
///   - timer: timer is started
///
/// # Arguments
///
/// * `hook` - The hook function.
#[cfg(all(feature = "RT_USING_HOOK", feature = "RT_HOOK_USING_FUNC_PTR"))]
#[no_mangle]
pub extern "C" fn rt_object_take_sethook(hook: unsafe extern "C" fn(*const rt_object)) {
    unsafe { rt_object_take_hook = Some(hook) };
}

/// This function sets a hook function, which will be invoked when an object is put to the kernel object system.
///
/// # Arguments
///
/// * `hook` - The hook function.
#[cfg(all(feature = "RT_USING_HOOK", feature = "RT_HOOK_USING_FUNC_PTR"))]
#[no_mangle]
pub extern "C" fn rt_object_put_sethook(hook: unsafe extern "C" fn(*const rt_object)) {
    unsafe { rt_object_put_hook = Some(hook) };
}<|MERGE_RESOLUTION|>--- conflicted
+++ resolved
@@ -1,32 +1,19 @@
-<<<<<<< HEAD
-use crate::rt_bindings::*;
-use crate::{container_of, rt_bindings, rt_list_init};
-use core::{ffi, ptr};
-=======
 use crate::{
     linked_list::ListHead, rt_bindings::*, static_init::UnsafeStaticInit, sync::RawSpin,
     thread::RtThread,
 };
->>>>>>> 308c4606
 
 use core::{ffi, mem, pin::Pin, ptr, slice};
 use pinned_init::*;
 
 type DestroyFunc = extern "C" fn(*mut ffi::c_void) -> rt_err_t;
 
-<<<<<<< HEAD
-/// Type to define object_info for the number of _object_container items.
-pub enum RtObjectInfoType {
-    RTObjectInfoThread = 0,
-    ///< The object is a thread.
-=======
 #[repr(u8)]
 #[derive(Debug, Copy, Clone, PartialEq, Eq, PartialOrd, Ord)]
 pub enum ObjectClassType {
     ObjectClassUninit = 0,
     ObjectClassThread = 1,
     //< The object is a thread.
->>>>>>> 308c4606
     #[cfg(feature = "RT_USING_SEMAPHORE")]
     ObjectClassSemaphore,
     //< The object is a semaphore.
