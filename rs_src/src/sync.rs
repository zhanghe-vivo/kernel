--- conflicted
+++ resolved
@@ -1,17 +1,9 @@
 pub mod event;
-<<<<<<< HEAD
-//mod futex;
-=======
->>>>>>> b539a4c2
 pub mod ipc_common;
 pub mod lock;
 pub mod mailbox;
 pub mod message_queue;
 pub mod semaphore;
-<<<<<<< HEAD
-//mod wait_queue;
-=======
->>>>>>> b539a4c2
 
 pub use lock::heaplock::{new_heaplock, HeapLock};
 pub use lock::mutex::{new_mutex, Mutex};
