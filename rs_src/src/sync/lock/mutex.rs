--- conflicted
+++ resolved
@@ -1,32 +1,24 @@
-<<<<<<< HEAD
-use crate::cpu::{self, Cpu, Cpus};
+use crate::cpu::Cpu;
 use crate::linked_list::*;
 use crate::object::{
     rt_object_get_type, rt_object_put_hook, rt_object_take_hook, rt_object_trytake_hook,
-    BaseObject, ObjectClassType,
+    KObjectBase, KernelObject, ObjectClassType,
 };
 use crate::rt_bindings::{self, *};
 use crate::sync::ipc_common::*;
 use crate::thread::{rt_thread_control, RtThread};
 use crate::{
-    current_thread_ptr, list_head_for_each, rt_debug_in_thread_context, rt_debug_not_in_interrupt,
+    current_thread_ptr, list_head_for_each, print, println, rt_debug_in_thread_context,
+    rt_debug_not_in_interrupt,
 };
+
 use core::ffi;
 use core::pin::Pin;
-use core::ptr::{null, null_mut};
-use core::sync::atomic::Ordering::{Acquire, Relaxed, Release};
-use core::sync::atomic::*;
+use core::ptr::null_mut;
 use kernel::rt_bindings::rt_object;
 use kernel::sync::RawSpin;
 use kernel::{rt_debug_scheduler_available, rt_object_hook_call};
 use pinned_init::*;
-=======
-use crate::{
-    linked_list::ListHead,
-    object::{KObjectBase, KernelObject, ObjectClassType},
-    print, println, rt_bindings, thread,
-};
->>>>>>> b539a4c2
 
 #[macro_export]
 macro_rules! new_mutex {
@@ -44,29 +36,27 @@
 
 // SAFETY: The underlying kernel `struct mutex` object ensures mutual exclusion.
 unsafe impl super::Backend for MutexBackend {
-    type State = rt_bindings::rt_mutex;
+    type State = RtMutex;
     type GuardState = ();
 
     unsafe fn init(ptr: *mut Self::State, name: *const core::ffi::c_char) {
         // SAFETY: The safety requirements ensure that `ptr` is valid for writes, and `name` and
         // `key` are valid for read indefinitely.
-        unsafe { rt_bindings::rt_mutex_init(ptr, name, rt_bindings::RT_IPC_FLAG_PRIO as u8) };
+        unsafe { rt_mutex_init(ptr, name, rt_bindings::RT_IPC_FLAG_PRIO as u8) };
     }
 
     unsafe fn lock(ptr: *mut Self::State) -> Self::GuardState {
         // SAFETY: The safety requirements of this function ensure that `ptr` points to valid
         // memory, and that it has been initialised before.
-        unsafe { rt_bindings::rt_mutex_take(ptr, rt_bindings::RT_WAITING_FOREVER) };
+        unsafe { rt_mutex_take(ptr, rt_bindings::RT_WAITING_FOREVER) };
     }
 
     unsafe fn unlock(ptr: *mut Self::State, _guard_state: &Self::GuardState) {
         // SAFETY: The safety requirements of this function ensure that `ptr` is valid and that the
         // caller is the owner of the mutex.
-        unsafe { rt_bindings::rt_mutex_release(ptr) };
-    }
-}
-
-<<<<<<< HEAD
+        unsafe { rt_mutex_release(ptr) };
+    }
+}
 #[repr(C)]
 #[pin_data]
 pub struct RtMutex {
@@ -93,7 +83,7 @@
 
 impl RtMutex {
     #[inline]
-    pub(crate) fn update_priority(&mut self) -> rt_uint8_t {
+    pub(crate) fn update_priority(&mut self) -> u8 {
         unsafe {
             if self.parent.suspend_thread.is_empty() == false {
                 if let Some(node) = self.parent.suspend_thread.next() {
@@ -125,8 +115,8 @@
 #[inline]
 unsafe extern "C" fn _thread_update_priority(
     thread: *mut RtThread,
-    priority: ffi::c_uchar,
-    suspend_flag: ffi::c_int,
+    priority: rt_uint8_t,
+    suspend_flag: rt_int32_t,
 ) {
     assert!(!thread.is_null());
     (*thread).update_priority(priority, suspend_flag as u32);
@@ -142,7 +132,7 @@
     assert!(!mutex.is_null());
 
     rt_object_init(
-        &mut (*mutex).parent.parent as *mut BaseObject as *mut rt_object,
+        &mut (*mutex).parent.parent as *mut KObjectBase as *mut rt_object,
         ObjectClassType::ObjectClassMutex as rt_object_class_type,
         name,
     );
@@ -158,7 +148,7 @@
 
     // Flag can only be RT_IPC_FLAG_PRIO.
     // RT_IPC_FLAG_FIFO cannot solve the unbounded priority inversion problem
-    (*mutex).parent.parent.flag = RT_IPC_FLAG_PRIO as rt_uint8_t;
+    (*mutex).parent.flag = RT_IPC_FLAG_PRIO as rt_uint8_t;
 
     RT_EOK as rt_err_t
 }
@@ -167,7 +157,7 @@
 #[no_mangle]
 pub unsafe extern "C" fn rt_mutex_detach(mutex: *mut RtMutex) -> rt_err_t {
     assert!(!mutex.is_null());
-    let obj_ptr = (&mut (*mutex).parent.parent) as *mut BaseObject as *mut rt_object;
+    let obj_ptr = (&mut (*mutex).parent.parent) as *mut KObjectBase as *mut rt_object;
     assert_eq!(
         rt_object_get_type(obj_ptr),
         ObjectClassType::ObjectClassMutex as u8
@@ -287,7 +277,7 @@
     (*mutex).hold = 0;
     (*mutex).ceiling_priority = 0xFF;
     ListHead::new().__pinned_init(&mut (*mutex).taken_list);
-    (*mutex).parent.parent.flag = RT_IPC_FLAG_PRIO as rt_uint8_t;
+    (*mutex).parent.flag = RT_IPC_FLAG_PRIO as rt_uint8_t;
 
     mutex
 }
@@ -296,7 +286,7 @@
 #[no_mangle]
 pub unsafe extern "C" fn rt_mutex_delete(mutex: *mut RtMutex) -> rt_err_t {
     assert!(mutex != null_mut());
-    let obj_ptr = &mut (*mutex).parent.parent as *mut BaseObject as *mut rt_object;
+    let obj_ptr = &mut (*mutex).parent.parent as *mut KObjectBase as *mut rt_object;
     assert_eq!(
         rt_object_get_type(obj_ptr),
         ObjectClassType::ObjectClassMutex as rt_uint8_t
@@ -329,7 +319,7 @@
     let mut timeout = timeout;
     rt_debug_scheduler_available!(true);
     assert!(!mutex.is_null());
-    let obj_ptr = &mut (*mutex).parent.parent as *mut BaseObject as *mut rt_object;
+    let obj_ptr = &mut (*mutex).parent.parent as *mut KObjectBase as *mut rt_object;
     assert_eq!(
         rt_object_get_type(obj_ptr),
         ObjectClassType::ObjectClassMutex as rt_uint8_t
@@ -385,7 +375,7 @@
                 let mut ret = _ipc_list_suspend(
                     &mut (*mutex).parent.suspend_thread,
                     thread,
-                    (*mutex).parent.parent.flag,
+                    (*mutex).parent.flag,
                     suspend_flag as u32,
                 );
                 if ret != RT_EOK as rt_err_t {
@@ -394,8 +384,7 @@
                 }
 
                 // Set pending object in thread to this mutex
-                (*thread).pending_object =
-                    &mut (*mutex).parent.parent as *mut BaseObject as *mut rt_object;
+                (*thread).pending_object = &mut (*mutex).parent.parent as *mut KObjectBase;
 
                 // Update the priority level of mutex
                 if priority < (*mutex).priority {
@@ -406,13 +395,12 @@
                 }
 
                 if timeout > 0 {
-                    rt_timer_control(
-                        &mut (*thread).thread_timer,
-                        RT_TIMER_CTRL_SET_TIME as i32,
+                    (*thread).thread_timer.timer_control(
+                        RT_TIMER_CTRL_SET_TIME,
                         (&mut timeout) as *mut i32 as *mut ffi::c_void,
                     );
 
-                    rt_timer_start(&mut (*thread).thread_timer);
+                    (*thread).thread_timer.timer_start();
                 }
 
                 rt_hw_interrupt_enable(level);
@@ -461,7 +449,7 @@
 
     rt_object_hook_call!(
         rt_object_take_hook,
-        &(*mutex).parent.parent as *const BaseObject as *const rt_object
+        &(*mutex).parent.parent as *const KObjectBase as *const rt_object
     );
 
     RT_EOK as rt_err_t
@@ -499,7 +487,7 @@
 pub unsafe extern "C" fn rt_mutex_release(mutex: *mut RtMutex) -> rt_err_t {
     assert!(!mutex.is_null());
     assert_eq!(
-        rt_object_get_type(&mut (*mutex).parent.parent as *mut BaseObject as *mut rt_object),
+        rt_object_get_type(&mut (*mutex).parent.parent as *mut KObjectBase as *mut rt_object),
         ObjectClassType::ObjectClassMutex as rt_uint8_t
     );
 
@@ -512,7 +500,7 @@
 
     rt_object_hook_call!(
         rt_object_put_hook,
-        &mut (*mutex).parent.parent as *mut BaseObject as *mut rt_object
+        &mut (*mutex).parent.parent as *mut KObjectBase as *mut rt_object
     );
 
     if thread != (*mutex).owner {
@@ -596,12 +584,12 @@
 ) -> rt_err_t {
     assert!(!mutex.is_null());
     assert_eq!(
-        rt_object_get_type(&mut (*mutex).parent.parent as *mut BaseObject as *mut rt_object),
+        rt_object_get_type(&mut (*mutex).parent.parent as *mut KObjectBase as *mut rt_object),
         ObjectClassType::ObjectClassMutex as rt_uint8_t
     );
 
     -(RT_ERROR as rt_err_t)
-=======
+}
 #[no_mangle]
 #[allow(unused_unsafe)]
 pub extern "C" fn rt_mutex_info() {
@@ -610,8 +598,7 @@
         println!("-------- -------- ---- -------- --------------");
     };
     let callback = |node: &ListHead| unsafe {
-        let mutex = &*(crate::list_head_entry!(node.as_ptr(), KObjectBase, list)
-            as *const rt_bindings::rt_mutex);
+        let mutex = &*(crate::list_head_entry!(node.as_ptr(), KObjectBase, list) as *const RtMutex);
         let _ = crate::format_name!(mutex.parent.parent.name.as_ptr(), 8);
         if mutex.owner.is_null() {
             print!(" (NULL)   ");
@@ -623,18 +610,12 @@
         if mutex.parent.suspend_thread.is_empty() {
             println!("0000");
         } else {
-            print!("{}:", mutex.parent.suspend_thread.len());
+            print!("{}:", mutex.parent.suspend_thread.size());
             let head = &mutex.parent.suspend_thread;
-            let mut list = head.next;
-            loop {
-                let thread_node = list;
-                if thread_node == head as *const _ as *mut rt_bindings::rt_list_node {
-                    break;
-                }
-                let thread = &*crate::container_of!(thread_node, thread::RtThread, tlist);
-                let _ = crate::format_name!(thread.parent.name.as_ptr(), 8);
-                list = (*list).next;
-            }
+            list_head_for_each!(node, head, {
+                let thread = crate::thread_list_node_entry!(node.as_ptr()) as *mut RtThread;
+                let _ = crate::format_name!((*thread).parent.name.as_ptr(), 8);
+            });
             print!("\n");
         }
     };
@@ -643,5 +624,4 @@
         callback,
         ObjectClassType::ObjectClassMutex as u8,
     );
->>>>>>> b539a4c2
 }