--- conflicted
+++ resolved
@@ -500,18 +500,10 @@
 #[no_mangle]
 pub extern "C" fn rt_timer_start(timer: *mut Timer) -> rt_bindings::rt_err_t {
     assert!(!timer.is_null());
-<<<<<<< HEAD
     let timer_ref = unsafe { &mut *timer };
-    assert!(timer_ref.type_name() == ObjectClassType::ObjectClassTimer as u8);
-    let time_wheel = timer_ref.get_timer_wheel();
-    let _ = time_wheel.timer_wheel_lock.acquire();
-    timer_ref.timer_start();
-=======
     assert!(
-        rt_object_get_type(timer as rt_bindings::rt_object_t)
-            == ObjectClassType::ObjectClassTimer as u8
+        timer_ref.type_name() == ObjectClassType::ObjectClassTimer as u8
     );
-    let timer_ref = unsafe { &mut *timer };
     if timer_ref.init_tick == 0 {
         timer_ref.timer_is_timeout();
     } else {
@@ -519,7 +511,6 @@
         let _ = time_wheel.timer_wheel_lock.acquire();
         timer_ref.timer_start();
     }
->>>>>>> 2de9b379
     rt_bindings::RT_EOK as i32
 }
 
