--- conflicted
+++ resolved
@@ -7,25 +7,14 @@
     cpu::Cpu,
     error::{code, Error},
     linked_list::ListHead,
-<<<<<<< HEAD
     list_head_entry, list_head_for_each, object,
-    object::{BaseObject, ObjectClassType},
-    println, rt_bindings,
-=======
-    object,
     object::{KObjectBase, ObjectClassType},
     print, println, rt_bindings,
->>>>>>> b539a4c2
     stack::Stack,
     static_init::UnsafeStaticInit,
     str::CStr,
-<<<<<<< HEAD
-    sync::{lock::mutex::RtMutex, RawSpin},
-    zombie,
-=======
-    sync::RawSpin,
+    sync::{lock::mutex::*, RawSpin},
     timer, zombie,
->>>>>>> b539a4c2
 };
 use alloc::alloc;
 use core::{
@@ -74,7 +63,8 @@
 }
 use crate::object::rt_object_get_type;
 use crate::rt_bindings::{
-    rt_err_t, rt_uint8_t, RT_EOK, RT_ERROR, RT_THREAD_CTRL_CHANGE_PRIORITY, RT_THREAD_SUSPEND_MASK,
+    rt_err_t, rt_object, rt_uint8_t, RT_EOK, RT_ERROR, RT_THREAD_CTRL_CHANGE_PRIORITY,
+    RT_THREAD_SUSPEND_MASK,
 };
 use crate::sync::ipc_common::_ipc_list_suspend;
 pub use thread_list_node_entry;
@@ -141,11 +131,7 @@
 
     /// built-in thread timer, used for wait timeout
     #[pin]
-<<<<<<< HEAD
-    pub(crate) thread_timer: rt_bindings::rt_timer,
-=======
-    pub thread_timer: timer::Timer,
->>>>>>> b539a4c2
+    pub(crate) thread_timer: timer::Timer,
 
     /// stack point and entry
     pub(crate) stack: Stack,
@@ -167,11 +153,7 @@
     // cpus_lock_nest: AtomicU32,
     spinlock: RawSpin,
     /// error code
-<<<<<<< HEAD
-    pub(crate) error: ffi::c_int,
-=======
     pub error: ffi::c_int,
->>>>>>> b539a4c2
 
     /// mutexes holded by this thread
     #[cfg(feature = "RT_USING_MUTEX")]
@@ -179,21 +161,12 @@
     pub(crate) taken_object_list: ListHead,
     /// mutex object
     #[cfg(feature = "RT_USING_MUTEX")]
-<<<<<<< HEAD
-    pub(crate) pending_object: *mut rt_bindings::rt_object,
+    pub(crate) pending_object: *mut KObjectBase,
 
     #[cfg(feature = "RT_USING_EVENT")]
     pub(crate) event_set: ffi::c_uint,
     #[cfg(feature = "RT_USING_EVENT")]
     pub(crate) event_info: ffi::c_uchar,
-=======
-    pending_object: *mut KObjectBase,
-
-    #[cfg(feature = "RT_USING_EVENT")]
-    pub event_set: ffi::c_uint,
-    #[cfg(feature = "RT_USING_EVENT")]
-    pub event_info: ffi::c_uchar,
->>>>>>> b539a4c2
 
     #[cfg(feature = "RT_DEBUGING_SPINLOCK")]
     wait_lock: Cell<Option<NonNull<RawSpin>>>,
@@ -704,10 +677,7 @@
                 == ObjectClassType::ObjectClassMutex as u8
         {
             unsafe {
-                rt_bindings::rt_mutex_drop_thread(
-                    self.pending_object as *mut rt_bindings::rt_mutex,
-                    self as *mut RtThread as *mut rt_bindings::rt_thread,
-                )
+                rt_mutex_drop_thread(self.pending_object as *mut RtMutex, self as *mut RtThread)
             };
             self.pending_object = ptr::null_mut();
         }
@@ -726,10 +696,10 @@
             unsafe {
                 let mutex = crate::rt_list_entry!(
                     inspect as *const ListHead as *mut ListHead,
-                    rt_bindings::rt_mutex,
+                    RtMutex,
                     taken_list
                 );
-                rt_bindings::rt_mutex_release(mutex);
+                rt_mutex_release(mutex);
             }
         }
 
@@ -749,7 +719,7 @@
     }
 
     #[inline]
-    pub(crate) fn get_mutex_priority(&self) -> rt_uint8_t {
+    pub(crate) fn get_mutex_priority(&self) -> u8 {
         unsafe {
             let mut priority = self.init_priority;
 
@@ -789,8 +759,8 @@
                 //Whether change the priority of the taken mutex
                 let pending_obj = self.pending_object;
 
-                if pending_obj.is_null() == false
-                    && rt_object_get_type(pending_obj)
+                if !pending_obj.is_null()
+                    && rt_object_get_type(pending_obj as *mut rt_object)
                         == ObjectClassType::ObjectClassMutex as rt_uint8_t
                 {
                     let mut mutex_priority: rt_uint8_t = 0xff;
@@ -802,7 +772,7 @@
                     ret = _ipc_list_suspend(
                         &mut (*pending_mutex).parent.suspend_thread,
                         self,
-                        (*pending_mutex).parent.parent.flag as rt_uint8_t,
+                        (*pending_mutex).parent.flag as rt_uint8_t,
                         suspend_flag as u32,
                     );
                     if ret == RT_EOK as rt_err_t {
